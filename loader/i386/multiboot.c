--- conflicted
+++ resolved
@@ -51,12 +51,7 @@
 #include <grub/i386/relocator.h>
 
 extern grub_dl_t my_mod;
-<<<<<<< HEAD
-static struct grub_multiboot_info *mbi, *mbi_dest;
-=======
 static struct multiboot_info *mbi, *mbi_dest;
-static grub_addr_t entry;
->>>>>>> 994cc3a3
 
 static grub_size_t code_size;
 
@@ -90,7 +85,7 @@
 static grub_err_t
 grub_multiboot_unload (void)
 {
-  if (playground)
+  if (mbi)
     {
       unsigned int i;
       for (i = 0; i < mbi->mods_count; i++)
@@ -101,11 +96,11 @@
 		     ((struct multiboot_mod_list *) mbi->mods_addr)[i].cmdline);
 	}
       grub_free ((void *) mbi->mods_addr);
-      grub_free (playground);
-    }
+    }
+  grub_relocator32_free (grub_multiboot_payload_orig);
 
   mbi = NULL;
-  playground = NULL;
+  grub_multiboot_payload_orig = NULL;
   grub_dl_unref (my_mod);
 
   return GRUB_ERR_NONE;
@@ -294,22 +289,14 @@
 #define boot_loader_name_addr(x) \
 				((void *) ((x) + code_size + cmdline_length))
 #define mbi_addr(x)		((void *) ((x) + code_size + cmdline_length + boot_loader_name_length))
-<<<<<<< HEAD
-#define mmap_addr(x)		((void *) ((x) + code_size + cmdline_length + boot_loader_name_length + sizeof (struct grub_multiboot_info)))
-#define stack_addr(x)		((void *) ((x) + code_size + cmdline_length + boot_loader_name_length + sizeof (struct grub_multiboot_info) + mmap_length + GRUB_MULTIBOOT_STACK_SIZE))
-=======
 #define mmap_addr(x)		((void *) ((x) + code_size + cmdline_length + boot_loader_name_length + sizeof (struct multiboot_info)))
->>>>>>> 994cc3a3
+#define stack_addr(x)		((void *) ((x) + code_size + cmdline_length + boot_loader_name_length + sizeof (struct multiboot_info) + mmap_length + GRUB_MULTIBOOT_STACK_SIZE))
 
   grub_multiboot_payload_size = cmdline_length
     /* boot_loader_name_length might need to grow for mbi,etc to be aligned (see below) */
     + boot_loader_name_length + 3
-<<<<<<< HEAD
-    + sizeof (struct grub_multiboot_info) + mmap_length
+    + sizeof (struct multiboot_info) + mmap_length
     + GRUB_MULTIBOOT_STACK_SIZE;
-=======
-    + sizeof (struct multiboot_info) + mmap_length;
->>>>>>> 994cc3a3
 
   if (header->flags & MULTIBOOT_AOUT_KLUDGE)
     {
