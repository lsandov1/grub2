# -*- makefile -*-

# Used by various components.  These rules need to precede them.
script/lexer.c_DEPENDENCIES = grub_script.tab.h

sbin_UTILITIES += grub-emu
util/grub-emu.c_DEPENDENCIES = grub_emu_init.h
grub_emu_SOURCES = commands/minicmd.c commands/cat.c commands/cmp.c	\
	commands/configfile.c commands/echo.c commands/help.c		\
	commands/handler.c commands/ls.c commands/test.c 		\
	commands/search.c commands/blocklist.c commands/hexdump.c	\
	lib/hexdump.c commands/halt.c commands/reboot.c			\
	lib/envblk.c commands/loadenv.c					\
	commands/gptsync.c commands/probe.c commands/xnu_uuid.c		\
	commands/password.c commands/keystatus.c			\
	disk/host.c disk/loopback.c disk/scsi.c				\
	fs/fshelp.c 							\
	\
	io/gzio.c							\
	kern/device.c kern/disk.c kern/dl.c kern/elf.c kern/env.c	\
	kern/err.c kern/list.c kern/handler.c				\
	kern/command.c kern/corecmd.c commands/extcmd.c	kern/file.c	\
	kern/fs.c commands/boot.c kern/main.c kern/misc.c kern/parser.c	\
	kern/partition.c kern/reader.c kern/term.c			\
	kern/rescue_reader.c kern/rescue_parser.c			\
	lib/arg.c normal/cmdline.c normal/datetime.c normal/misc.c	\
	normal/handler.c normal/auth.c lib/crypto.c normal/autofs.c	\
	normal/completion.c normal/main.c normal/color.c		\
	normal/menu.c normal/menu_entry.c normal/menu_viewer.c		\
<<<<<<< HEAD
	normal/menu_text.c normal/term.c				\
=======
	normal/menu_text.c normal/crypto.c				\
>>>>>>> 5cea7f6e
	script/main.c script/execute.c script/function.c		\
	script/lexer.c script/script.c grub_script.tab.c		\
	partmap/amiga.c	partmap/apple.c partmap/msdos.c partmap/sun.c	\
	partmap/acorn.c partmap/gpt.c					\
	\
	fs/affs.c fs/cpio.c  fs/fat.c fs/ext2.c fs/hfs.c		\
	fs/hfsplus.c fs/iso9660.c fs/udf.c fs/jfs.c fs/minix.c		\
	fs/ntfs.c fs/ntfscomp.c fs/reiserfs.c fs/sfs.c			\
	fs/ufs.c fs/ufs2.c fs/xfs.c fs/afs.c fs/afs_be.c		\
	fs/befs.c fs/befs_be.c fs/tar.c					\
	\
	util/console.c util/hostfs.c util/grub-emu.c util/misc.c	\
	util/hostdisk.c util/getroot.c					\
	\
	disk/raid.c disk/raid5_recover.c disk/raid6_recover.c		\
	disk/mdraid_linux.c disk/dmraid_nvidia.c disk/lvm.c		\
	commands/parttool.c parttool/msdospart.c			\
	lib/libgcrypt-grub/cipher/md5.c \
	grub_emu_init.c gnulib/progname.c
grub_emu_CFLAGS += -Wno-missing-field-initializers -Wno-error -I$(srcdir)/lib/libgcrypt_wrap


ifeq ($(target_cpu), i386)
grub_emu_SOURCES += commands/i386/cpuid.c
endif

grub_emu_LDFLAGS = $(LIBCURSES)

ifeq ($(enable_grub_emu_usb), yes)
grub_emu_SOURCES += disk/usbms.c util/usb.c bus/usb/usb.c	\
		commands/usbtest.c
grub_emu_LDFLAGS += $(LIBCURSES) $(LIBUSB)
endif

ifeq ($(enable_grub_emu_pci), yes)
grub_emu_SOURCES += util/pci.c commands/lspci.c
grub_emu_LDFLAGS += $(LIBPCIACCESS)
endif

grub_emu_init.lst: geninit.sh $(filter-out grub_emu_init.c,$(grub_emu_SOURCES))
	rm -f $@; grep GRUB_MOD_INIT $(filter %.c,$^) /dev/null > $@
DISTCLEANFILES += grub_emu_init.lst

grub_emu_init.h: grub_emu_init.lst $(filter-out grub_emu_init.c,$(grub_emu_SOURCES)) geninitheader.sh
	rm -f $@; sh $(srcdir)/geninitheader.sh $< > $@
DISTCLEANFILES += grub_emu_init.h

grub_emu_init.c: grub_emu_init.lst $(filter-out grub_emu_init.c,$(grub_emu_SOURCES)) geninit.sh grub_emu_init.h
	rm -f $@; sh $(srcdir)/geninit.sh $< $(filter %.c,$^) > $@
DISTCLEANFILES += grub_emu_init.c




# FIXME: this could be shared with common.rmk

# For grub-mkfont.
ifeq ($(enable_grub_mkfont), yes)
bin_UTILITIES += grub-mkfont
grub_mkfont_SOURCES = gnulib/progname.c util/grub-mkfont.c util/misc.c
grub_mkfont_CFLAGS = $(freetype_cflags)
grub_mkfont_LDFLAGS = $(freetype_libs)
endif

grub_script.tab.c grub_script.tab.h: script/parser.y
	$(YACC) -d -p grub_script_yy -b grub_script $(srcdir)/script/parser.y
DISTCLEANFILES += grub_script.tab.c grub_script.tab.h<|MERGE_RESOLUTION|>--- conflicted
+++ resolved
@@ -27,11 +27,7 @@
 	normal/handler.c normal/auth.c lib/crypto.c normal/autofs.c	\
 	normal/completion.c normal/main.c normal/color.c		\
 	normal/menu.c normal/menu_entry.c normal/menu_viewer.c		\
-<<<<<<< HEAD
-	normal/menu_text.c normal/term.c				\
-=======
-	normal/menu_text.c normal/crypto.c				\
->>>>>>> 5cea7f6e
+	normal/menu_text.c normal/crypto.c normal/term.c		\
 	script/main.c script/execute.c script/function.c		\
 	script/lexer.c script/script.c grub_script.tab.c		\
 	partmap/amiga.c	partmap/apple.c partmap/msdos.c partmap/sun.c	\
