--- conflicted
+++ resolved
@@ -31,12 +31,9 @@
 #include <grub/misc.h>
 #include <grub/env.h>
 #include <grub/command.h>
+#include <grub/i18n.h>
 #include <grub/crypto.h>
 #include <grub/i18n.h>
-<<<<<<< HEAD
-=======
-#include <grub/crypto.h>
->>>>>>> efb77275
 
 /* This prefix is used by xnu and boot-132 to hash
    together with volume serial. */
