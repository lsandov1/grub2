/* startup.S - Startup code for the MIPS.  */
/*
 *  GRUB  --  GRand Unified Bootloader
 *  Copyright (C) 2009  Free Software Foundation, Inc.
 *
 *  GRUB is free software: you can redistribute it and/or modify
 *  it under the terms of the GNU General Public License as published by
 *  the Free Software Foundation, either version 3 of the License, or
 *  (at your option) any later version.
 *
 *  GRUB is distributed in the hope that it will be useful,
 *  but WITHOUT ANY WARRANTY; without even the implied warranty of
 *  MERCHANTABILITY or FITNESS FOR A PARTICULAR PURPOSE.  See the
 *  GNU General Public License for more details.
 *
 *  You should have received a copy of the GNU General Public License
 *  along with GRUB.  If not, see <http://www.gnu.org/licenses/>.
 */

#include <grub/symbol.h>
#include <grub/offsets.h>
#include <grub/machine/memory.h>
#include <grub/machine/kernel.h>
#include <grub/offsets.h>

#define BASE_ADDR 8	

	.globl __start, _start, start
	.set noreorder
	.set nomacro
__start:
_start:
start:		
.extern __bss_start
.extern _end
	bal cont
	 nop

	. = _start + GRUB_KERNEL_MIPS_LOONGSON_TOTAL_MODULE_SIZE
total_module_size:
	.long 0

	. = _start + GRUB_KERNEL_MACHINE_PREFIX

VARIABLE(grub_prefix)

	/* to be filled by grub-mkimage */

	/*
	 *  Leave some breathing room for the prefix.
	 */

	. = _start + GRUB_KERNEL_MACHINE_PREFIX_END
<<<<<<< HEAD
VARIABLE (grub_arch_cpuclock)
	.long 0
#ifdef GRUB_MACHINE_MIPS_YEELOONG
=======
#ifdef GRUB_MACHINE_MIPS_LOONGSON
>>>>>>> 5d063cdc
VARIABLE (grub_arch_busclock)
	.long 0
VARIABLE (grub_arch_memsize)
	.long 0
VARIABLE (grub_arch_highmemsize)
	.long 0
VARIABLE (grub_arch_machine)
	.long GRUB_ARCH_MACHINE_FULOONG
#endif
cont:
	/* Save our base.  */
	move $s0, $ra

#ifdef GRUB_MACHINE_MIPS_LOONGSON
	lui $t1, %hi(grub_arch_busclock)
	addiu $t1, %lo(grub_arch_busclock)
	sw $s2, 0($t1)
	sw $s3, 4($t1)
	sw $s4, 8($t1)
	sw $s5, 12($t1)
	sw $s7, 16($t1)
#endif

	/* Move the modules out of BSS.  */
	lui $t2, %hi(__bss_start)
	addiu $t2, %lo(__bss_start)
	
	lui $t1, %hi(_end)
	addiu $t1, %lo(_end)
	addiu $t1, (GRUB_KERNEL_MACHINE_MOD_ALIGN - 1)
	li $t3, (GRUB_KERNEL_MACHINE_MOD_ALIGN - 1)
	nor $t3, $t3, $0
	and $t1, $t1, $t3
	
	lw $t3, (GRUB_KERNEL_MACHINE_TOTAL_MODULE_SIZE - BASE_ADDR)($s0)

	/* Backward copy.  */
	add $t1, $t1, $t3
	add $t2, $t2, $t3
	addiu $t1, $t1, -1
	addiu $t2, $t2, -1

	/* $t2 is source. $t1 is destination. $t3 is size.  */
modulesmovcont:
	beq $t3, $0, modulesmovdone
         nop
	lb $t4, 0($t2)
	sb $t4, 0($t1)
	addiu $t2, $t2, -1
	addiu $t1, $t1, -1
	b modulesmovcont
	 addiu $t3, $t3, -1
modulesmovdone:

	/* Clean BSS.  */
	
	lui $t1, %hi(__bss_start)
	addiu $t1, $t1, %lo(__bss_start)
	lui $t2, %hi(_end)
	addiu $t2, $t2, %lo(_end)
bsscont:
	sb $0,0($t1)
	addiu $t1, $t1, 1
	sltu $t3, $t1, $t2
	bne $t3, $0, bsscont
         nop

	lui $t1, %hi(grub_main)
	addiu $t1, %lo(grub_main)

	lui $sp, %hi(GRUB_MACHINE_MEMORY_STACK_HIGH)
	jr $t1
	 addiu $sp, $sp, %lo(GRUB_MACHINE_MEMORY_STACK_HIGH)
<|MERGE_RESOLUTION|>--- conflicted
+++ resolved
@@ -51,13 +51,9 @@
 	 */
 
 	. = _start + GRUB_KERNEL_MACHINE_PREFIX_END
-<<<<<<< HEAD
 VARIABLE (grub_arch_cpuclock)
 	.long 0
-#ifdef GRUB_MACHINE_MIPS_YEELOONG
-=======
 #ifdef GRUB_MACHINE_MIPS_LOONGSON
->>>>>>> 5d063cdc
 VARIABLE (grub_arch_busclock)
 	.long 0
 VARIABLE (grub_arch_memsize)
