AutoGen definitions Makefile.tpl;

script = {
  installdir = noinst;
  name = gensyminfo.sh;
  common = gensyminfo.sh.in;
};

script = {
  installdir = noinst;
  name = genmod.sh;
  common = genmod.sh.in;
};

kernel = {
  name = kernel;

  nostrip = emu;

  emu_ldflags              = '-Wl,-r,-d';
  i386_efi_ldflags         = '-Wl,-r,-d';
  i386_efi_stripflags      = '--strip-unneeded -K start -R .note -R .comment';
  x86_64_efi_ldflags       = '-Wl,-r,-d';
  x86_64_efi_stripflags    = '--strip-unneeded -K start -R .note -R .comment';

  ia64_efi_cflags = '-fno-builtin -fpic -minline-int-divide-max-throughput';
  ia64_efi_ldflags = '-Wl,-r,-d';
  ia64_efi_stripflags = '--strip-unneeded -K start -R .note -R .comment';

  i386_pc_ldflags          = '$(TARGET_IMG_LDFLAGS)';
  i386_pc_ldflags          = '$(TARGET_IMG_BASE_LDOPT),0x8200';

  i386_qemu_ldflags        = '$(TARGET_IMG_LDFLAGS)';
  i386_qemu_ldflags        = '$(TARGET_IMG_BASE_LDOPT),0x8200';

  ldadd = '$(LDADD_KERNEL)';

  i386_coreboot_ldflags    = '-Wl,-Ttext=0x8200';
  i386_multiboot_ldflags   = '-Wl,-Ttext=0x8200';
  i386_ieee1275_ldflags    = '-Wl,-Ttext=0x10000';
  mips_loongson_ldflags    = '-Wl,-Ttext,0x80200000';
  powerpc_ieee1275_ldflags = '-Wl,-Ttext,0x200000';
  sparc64_ieee1275_ldflags = '-Wl,-Ttext,0x4400';
  mips_arc_ldflags    = '-Wl,-Ttext,0x8a000000';

  mips_loongson_cppflags = '-DUSE_ASCII_FAILBACK';
  i386_qemu_cppflags     = '-DGRUB_BOOT_MACHINE_LINK_ADDR=$(GRUB_BOOT_MACHINE_LINK_ADDR)';
  emu_cflags = '$(CFLAGS_GNULIB)';
  emu_cppflags = '$(CPPFLAGS_GNULIB)';

  i386_pc_startup = kern/i386/pc/startup.S;
  i386_efi_startup = kern/i386/efi/startup.S;
  x86_64_efi_startup = kern/x86_64/efi/startup.S;
  i386_qemu_startup = kern/i386/qemu/startup.S;
  i386_ieee1275_startup = kern/i386/ieee1275/startup.S;
  i386_coreboot_startup = kern/i386/coreboot/startup.S;
  i386_multiboot_startup = kern/i386/coreboot/startup.S;
  mips_startup = kern/mips/startup.S;
  sparc64_ieee1275_startup = kern/sparc64/ieee1275/crt0.S;
  powerpc_ieee1275_startup = kern/powerpc/ieee1275/startup.S;

  common = kern/command.c;
  common = kern/corecmd.c;
  common = kern/device.c;
  common = kern/disk.c;
  common = kern/dl.c;
  common = kern/env.c;
  common = kern/err.c;
  common = kern/file.c;
  common = kern/fs.c;
  common = kern/list.c;
  common = kern/main.c;
  common = kern/misc.c;
  common = kern/parser.c;
  common = kern/partition.c;
  common = kern/rescue_parser.c;
  common = kern/rescue_reader.c;
  common = kern/term.c;

  noemu = kern/mm.c;
  noemu = kern/time.c;
  noemu = kern/generic/millisleep.c;

  noemu_nodist = symlist.c;

  i386_pc = kern/generic/rtc_get_time_ms.c;
  i386_qemu = kern/generic/rtc_get_time_ms.c;
  i386_coreboot = kern/generic/rtc_get_time_ms.c;
  i386_multiboot = kern/generic/rtc_get_time_ms.c;
  mips = kern/generic/rtc_get_time_ms.c;

  ieee1275 = disk/ieee1275/ofdisk.c;
  ieee1275 = kern/ieee1275/cmain.c;
  ieee1275 = kern/ieee1275/ieee1275.c;
  ieee1275 = kern/ieee1275/mmap.c;
  ieee1275 = kern/ieee1275/openfw.c;
  ieee1275 = term/ieee1275/ofconsole.c;

  terminfoinkernel = term/terminfo.c;
  terminfoinkernel = term/tparm.c;
  terminfoinkernel = commands/extcmd.c;
  terminfoinkernel = lib/arg.c;

  i386 = kern/i386/dl.c;

  i386_coreboot_multiboot_qemu = kern/i386/coreboot/init.c;
  i386_coreboot_multiboot_qemu = term/i386/pc/vga_text.c;

  i386_coreboot_multiboot_qemu = term/i386/vga_common.c;
  i386_pc = term/i386/vga_common.c;

  x86 = kern/i386/pit.c;

  efi = disk/efi/efidisk.c;
  efi = kern/efi/efi.c;
  efi = kern/efi/init.c;
  efi = kern/efi/mm.c;
  efi = term/efi/console.c;

  i386_efi = kern/i386/tsc.c;
  i386_efi = kern/i386/efi/init.c;

  x86_64_efi = kern/i386/tsc.c;
  x86_64_efi = kern/x86_64/dl.c;
  x86_64_efi = kern/x86_64/efi/callwrap.S;
  x86_64_efi = kern/i386/efi/init.c;

  ia64_efi = kern/ia64/efi/startup.S;
  ia64_efi = kern/ia64/efi/init.c;
  ia64_efi = kern/ia64/dl.c;
  ia64_efi = kern/ia64/dl_helper.c;

  i386_pc = kern/i386/pc/init.c;
  i386_pc = kern/i386/pc/mmap.c;
  i386_pc = kern/i386/tsc.c;
  i386_pc = term/i386/pc/console.c;

  i386_qemu = bus/pci.c;
  i386_qemu = kern/i386/qemu/init.c;
  i386_qemu = kern/i386/qemu/mmap.c;
  i386_qemu = kern/i386/tsc.c;

  i386_coreboot = kern/i386/coreboot/mmap.c;
  i386_coreboot = kern/i386/tsc.c;

  i386_multiboot = kern/i386/multiboot_mmap.c;
  i386_multiboot = kern/i386/tsc.c;

  i386_ieee1275 = kern/ieee1275/init.c;

  mips = kern/mips/cache.S;
  mips = kern/mips/dl.c;
  mips = kern/mips/init.c;

  mips_arc = kern/mips/arc/init.c;
  mips_arc = term/arc/console.c;
  mips_arc = disk/arc/arcdisk.c;

  mips_loongson = term/ns8250.c;
  mips_loongson = bus/bonito.c;
  mips_loongson = bus/cs5536.c;
  mips_loongson = bus/pci.c;
  mips_loongson = kern/mips/loongson/init.c;
  mips_loongson = term/at_keyboard.c;
  mips_loongson = term/serial.c;
  mips_loongson = video/sm712.c;
  mips_loongson = video/sis315pro.c;
  extra_dist = video/sm712_init.c;
  mips_loongson = commands/keylayouts.c;

  powerpc_ieee1275 = kern/ieee1275/init.c;
  powerpc_ieee1275 = kern/powerpc/cache.S;
  powerpc_ieee1275 = kern/powerpc/dl.c;

  sparc64_ieee1275 = kern/sparc64/cache.S;
  sparc64_ieee1275 = kern/sparc64/dl.c;
  sparc64_ieee1275 = kern/sparc64/ieee1275/ieee1275.c;
  sparc64_ieee1275 = kern/sparc64/ieee1275/init.c;

  emu = disk/host.c;
  emu = gnulib/progname.c;
  emu = gnulib/error.c;
  emu = kern/emu/cache_s.S;
  emu = kern/emu/console.c;
  emu = kern/emu/getroot.c;
  emu = kern/emu/hostdisk.c;
  emu = kern/emu/hostfs.c;
  emu = kern/emu/main.c;
  emu = kern/emu/misc.c;
  emu = kern/emu/mm.c;
  emu = kern/emu/time.c;
  emu = kern/emu/cache.c;

  videoinkernel = term/gfxterm.c;
  videoinkernel = font/font.c;
  videoinkernel = font/font_cmd.c;
  videoinkernel = io/bufio.c;
  videoinkernel = video/bitmap.c;
  videoinkernel = video/bitmap_scale.c;
  videoinkernel = video/fb/fbblit.c;
  videoinkernel = video/fb/fbfill.c;
  videoinkernel = video/fb/fbutil.c;
  videoinkernel = video/fb/video_fb.c;
  videoinkernel = video/video.c;

  videoinkernel = commands/boot.c;

  extra_dist = kern/i386/realmode.S;
  extra_dist = kern/i386/pc/lzma_decode.S;
  extra_dist = kern/mips/cache_flush.S;
};

program = {
  name = grub-emu;
  mansection = 1;

  emu = kern/emu/full.c;
  emu_nodist = grub_emu_init.c;

  ldadd = 'kernel.img$(EXEEXT)';
  ldadd = '$(MODULE_FILES)';
  ldadd = '$(LIBUTIL) $(LIBCURSES) $(LIBSDL) $(LIBUSB) $(LIBPCIACCESS) $(LIBDEVMAPPER) $(LIBZFS) $(LIBNVPAIR) $(LIBGEOM)';

  enable = emu;
};

program = {
  name = grub-emu-lite;

  emu = kern/emu/lite.c;
  emu_nodist = symlist.c;

  ldadd = 'kernel.img$(EXEEXT)';
  ldadd = '$(LIBUTIL) $(LIBCURSES) $(LIBSDL) $(LIBUSB) $(LIBPCIACCESS) $(LIBDEVMAPPER) $(LIBZFS) $(LIBNVPAIR) $(LIBGEOM)';

  enable = emu;
};

image = {
  name = boot;
  i386_pc = boot/i386/pc/boot.S;
  i386_qemu = boot/i386/qemu/boot.S;
  sparc64_ieee1275 = boot/sparc64/ieee1275/boot.S;

  i386_pc_ldflags = '$(TARGET_IMG_LDFLAGS)';
  i386_pc_ldflags = '$(TARGET_IMG_BASE_LDOPT),0x7C00';

  i386_qemu_ldflags = '$(TARGET_IMG_LDFLAGS)';
  i386_qemu_ldflags = '$(TARGET_IMG_BASE_LDOPT),$(GRUB_BOOT_MACHINE_LINK_ADDR)';
  i386_qemu_ccasflags = '-DGRUB_BOOT_MACHINE_LINK_ADDR=$(GRUB_BOOT_MACHINE_LINK_ADDR)';

  sparc64_ieee1275_objcopyflags = '-O a.out-sunos-big';
  sparc64_ieee1275_ldflags = ' -Wl,-Ttext=0x4000';

  objcopyflags = '-O binary';
  enable = i386_pc;
  enable = i386_qemu;
  enable = sparc64_ieee1275;
};

image = {
  name = cdboot;
  i386_pc = boot/i386/pc/cdboot.S;
  i386_pc_ldflags = '$(TARGET_IMG_LDFLAGS)';
  i386_pc_ldflags = '$(TARGET_IMG_BASE_LDOPT),0x7C00';
  objcopyflags = '-O binary';
  enable = i386_pc;
};

image = {
  name = pxeboot;
  i386_pc = boot/i386/pc/pxeboot.S;

  i386_pc_ldflags = '$(TARGET_IMG_LDFLAGS)';
  i386_pc_ldflags = '$(TARGET_IMG_BASE_LDOPT),0x7C00';

  objcopyflags = '-O binary';
  enable = i386_pc;
};

image = {
  name = diskboot;
  i386_pc = boot/i386/pc/diskboot.S;

  i386_pc_ldflags = '$(TARGET_IMG_LDFLAGS)';
  i386_pc_ldflags = '$(TARGET_IMG_BASE_LDOPT),0x8000';

  sparc64_ieee1275 = boot/sparc64/ieee1275/diskboot.S;
  sparc64_ieee1275_ldflags = '-Wl,-Ttext=0x4200';

  objcopyflags = '-O binary';

  enable = i386_pc;
  enable = sparc64_ieee1275;
};

image = {
  name = lnxboot;
  i386_pc = boot/i386/pc/lnxboot.S;

  i386_pc_ldflags = '$(TARGET_IMG_LDFLAGS)';
  i386_pc_ldflags = '$(TARGET_IMG_BASE_LDOPT),0x6000';

  objcopyflags = '-O binary';
  enable = i386_pc;
};

image = {
  name = xz_decompress;
  mips = boot/mips/startup_raw.S;
  common = boot/decompressor/minilib.c;
  common = boot/decompressor/xz.c;
  common = lib/xzembed/xz_dec_bcj.c;
  common = lib/xzembed/xz_dec_lzma2.c;
  common = lib/xzembed/xz_dec_stream.c;

  cppflags = '-I$(srcdir)/lib/posix_wrap -I$(srcdir)/lib/xzembed';

  mips_arc_cppflags = '-I$(srcdir)/lib/posix_wrap -I$(srcdir)/lib/xzembed -DGRUB_EMBED_DECOMPRESSOR=1 -DGRUB_MACHINE_LINK_ADDR=0x8a000000';
  mips_yeeloong_cppflags = '-I$(srcdir)/lib/posix_wrap -I$(srcdir)/lib/xzembed -DGRUB_EMBED_DECOMPRESSOR=1 -DGRUB_MACHINE_LINK_ADDR=0x80200000';

  objcopyflags = '-O binary';
  mips_yeeloong_ldflags = '-static-libgcc -Wl,-Ttext,0x80100000';
  mips_arc_ldflags = '-static-libgcc -Wl,-Ttext,0x89f00000';
  ldadd = '-lgcc';
  cflags = '-static-libgcc';
  enable = mips;
};

image = {
  name = none_decompress;
  mips = boot/mips/startup_raw.S;
  common = boot/decompressor/none.c;

  mips_arc_cppflags = '-DGRUB_EMBED_DECOMPRESSOR=1 -DGRUB_MACHINE_LINK_ADDR=0x8a000000';
  mips_yeeloong_cppflags = '-DGRUB_EMBED_DECOMPRESSOR=1 -DGRUB_MACHINE_LINK_ADDR=0x80200000';

  objcopyflags = '-O binary';
  mips_yeeloong_ldflags = '-static-libgcc -Wl,-Ttext,0x80100000';
  mips_arc_ldflags = '-static-libgcc -Wl,-Ttext,0x89f00000';
  ldadd = '-lgcc';
  cflags = '-static-libgcc';
  enable = mips;
};

image = {
  name = fwstart;
  mips_loongson = boot/mips/loongson/fwstart.S;
  objcopyflags = '-O binary';
  ldflags = '-static-libgcc -lgcc -Wl,-N,-S,-Ttext,0xbfc00000,-Bstatic';
  enable = mips_loongson;
};

image = {
  name = fwstart_fuloong;
  mips_loongson = boot/mips/loongson/fuloong.S;
  objcopyflags = '-O binary';
  ldflags = '-static-libgcc -lgcc -Wl,-N,-S,-Ttext,0xbfc00000,-Bstatic';
  enable = mips_loongson;
};

module = {
  name = trig;
  common_nodist = trigtables.c;
  extra_dist = gentrigtables.c;
};

module = {
  name = cs5536;
  x86 = bus/cs5536.c;
  enable = x86;
};

module = {
  name = libusb;
  emu = bus/usb/emu/usb.c;
  enable = emu;
  condition = COND_GRUB_EMU_USB;
};

module = {
  name = lsspd;
  mips_loongson = commands/mips/loongson/lsspd.c;
  enable = mips_loongson;
};

module = {
  name = usb;
  common = bus/usb/usb.c;
  noemu = bus/usb/usbtrans.c;
  noemu = bus/usb/usbhub.c;
  enable = emu;
  enable = usb;
  emu_condition = COND_GRUB_EMU_USB;
};

module = {
  name = usbserial_common;
  common = bus/usb/serial/common.c;
  enable = usb;
};

module = {
  name = usbserial_pl2303;
  common = bus/usb/serial/pl2303.c;
  enable = usb;
};

module = {
  name = usbserial_ftdi;
  common = bus/usb/serial/ftdi.c;
  enable = usb;
};

module = {
  name = uhci;
  common = bus/usb/uhci.c;
  enable = x86;
};

module = {
  name = ohci;
  common = bus/usb/ohci.c;
  enable = pci;
};

module = {
  name = pci;
  noemu = bus/pci.c;
  emu = bus/emu/pci.c;
  emu = commands/lspci.c;

  enable = emu;
  enable = i386_pc;
  enable = i386_efi;
  enable = x86_64_efi;
  enable = i386_ieee1275;
  enable = i386_coreboot;
  enable = i386_multiboot;
  emu_condition = COND_GRUB_EMU_PCI;
};

module = {
  name = lsdev;
  common = commands/arc/lsdev.c;

  enable = mips_arc;
};

library = {
  name = libgnulib.a;
  common = gnulib/regex.c;
  cflags = '$(CFLAGS_POSIX) $(CFLAGS_GNULIB)';
  cppflags = '$(CPPFLAGS_POSIX) $(CPPFLAGS_GNULIB)';
};

module = {
  name = cmostest;
  common = commands/i386/cmostest.c;
  enable = cmos;
};

module = {
  name = iorw;
  common = commands/iorw.c;
  enable = x86;
};

module = {
  name = regexp;
  common = commands/regexp.c;
  common = commands/wildcard.c;
  ldadd = libgnulib.a;
  cflags = '$(CFLAGS_POSIX) $(CFLAGS_GNULIB)';
  cppflags = '$(CPPFLAGS_POSIX) $(CPPFLAGS_GNULIB)';
};

module = {
  name = acpi;

  common = commands/acpi.c;
  efi = commands/efi/acpi.c;
  i386_pc = commands/i386/pc/acpi.c;
  i386_coreboot = commands/i386/pc/acpi.c;
  i386_multiboot = commands/i386/pc/acpi.c;

  enable = efi;
  enable = i386_pc;
  enable = i386_coreboot;
  enable = i386_multiboot;
};

module = {
  name = lsacpi;

  common = commands/lsacpi.c;

  enable = x86_efi;
  enable = i386_pc;
  enable = i386_coreboot;
  enable = i386_multiboot;
};

module = {
  name = lsefisystab;

  common = commands/efi/lsefisystab.c;

  enable = x86_efi;
};

module = {
  name = lssal;

  common = commands/efi/lssal.c;

  enable = x86_efi;
};

module = {
  name = lsefimmap;

  common = commands/efi/lsefimmap.c;

  enable = x86_efi;
};

module = {
  name = blocklist;
  common = commands/blocklist.c;
};

module = {
  name = boot;
  common = commands/boot.c;
  i386_pc = lib/i386/pc/biosnum.c;
  enable = videomodules;
};

module = {
  name = cat;
  common = commands/cat.c;
};

module = {
  name = cmp;
  common = commands/cmp.c;
};

module = {
  name = configfile;
  common = commands/configfile.c;
};

module = {
  name = cpuid;
  x86 = commands/i386/cpuid.c;
  enable = x86;
};

module = {
  name = date;
  common = commands/date.c;
};

module = {
  name = drivemap;

  i386_pc = commands/i386/pc/drivemap.c;
  i386_pc = commands/i386/pc/drivemap_int13h.S;
  enable = i386_pc;
};

module = {
  name = echo;
  common = commands/echo.c;
};

module = {
  name = extcmd;
  common = commands/extcmd.c;
  common = lib/arg.c;
  enable = terminfomodule;
};

module = {
  name = fixvideo;
  common = commands/efi/fixvideo.c;
  enable = i386_efi;
  enable = x86_64_efi;
};

module = {
  name = gptsync;
  common = commands/gptsync.c;
};

module = {
  name = halt;
  nopc = commands/halt.c;
  i386_pc = commands/i386/pc/halt.c;
  i386_pc = commands/acpihalt.c;
  i386_coreboot = commands/acpihalt.c;
  i386_multiboot = commands/acpihalt.c;
  i386_efi = commands/acpihalt.c;
  x86_64_efi = commands/acpihalt.c;
  i386_multiboot = lib/i386/halt.c;
  i386_coreboot = lib/i386/halt.c;
  i386_qemu = lib/i386/halt.c;
  efi = lib/efi/halt.c;
  ieee1275 = lib/ieee1275/halt.c;
  emu = lib/emu/halt.c;
};

module = {
  name = hashsum;
  common = commands/hashsum.c;
};

module = {
  name = hdparm;
  common = commands/hdparm.c;
  common = lib/hexdump.c;
  enable = pci;
};

module = {
  name = help;
  common = commands/help.c;
};

module = {
  name = hexdump;
  common = commands/hexdump.c;
  common = lib/hexdump.c;
};

module = {
  name = keystatus;
  common = commands/keystatus.c;
};

module = {
  name = loadbios;
  common = commands/efi/loadbios.c;
  enable = i386_efi;
  enable = x86_64_efi;
};

module = {
  name = loadenv;
  common = commands/loadenv.c;
  common = lib/envblk.c;
};

module = {
  name = ls;
  common = commands/ls.c;
};

module = {
  name = lsmmap;
  common = commands/lsmmap.c;
};

module = {
  name = lspci;
  common = commands/lspci.c;

  enable = pci;
};

module = {
  name = memrw;
  common = commands/memrw.c;
};

module = {
  name = minicmd;
  common = commands/minicmd.c;
};

module = {
  name = parttool;
  common = commands/parttool.c;
};

module = {
  name = password;
  common = commands/password.c;
};

module = {
  name = password_pbkdf2;
  common = commands/password_pbkdf2.c;
};

module = {
  name = play;
  x86 = commands/i386/pc/play.c;
  enable = x86;
};

module = {
  name = probe;
  common = commands/probe.c;
};

module = {
  name = pxecmd;
  i386_pc = commands/i386/pc/pxecmd.c;
  enable = i386_pc;
};

module = {
  name = read;
  common = commands/read.c;
};

module = {
  name = reboot;
  common = commands/reboot.c;
};

module = {
  name = search;
  common = commands/search_wrap.c;
  extra_dist = commands/search.c;
};

module = {
  name = search_fs_file;
  common = commands/search_file.c;
};

module = {
  name = search_fs_uuid;
  common = commands/search_uuid.c;
};

module = {
  name = search_label;
  common = commands/search_label.c;
};

module = {
  name = setpci;
  common = commands/setpci.c;
  enable = x86;
};

module = {
  name = sleep;
  common = commands/sleep.c;
};

module = {
  name = suspend;
  ieee1275 = commands/ieee1275/suspend.c;
  enable = i386_ieee1275;
  enable = powerpc_ieee1275;
};

module = {
  name = terminal;
  common = commands/terminal.c;
};

module = {
  name = test;
  common = commands/test.c;
};

module = {
  name = true;
  common = commands/true.c;
};

module = {
  name = usbtest;
  common = commands/usbtest.c;
  enable = usb;
  enable = emu;
  emu_condition = COND_GRUB_EMU_USB;
};

module = {
  name = videoinfo;
  common = commands/videoinfo.c;
};

module = {
  name = videotest;
  common = commands/videotest.c;
};

module = {
  name = xnu_uuid;
  common = commands/xnu_uuid.c;
};

module = {
  name = dm_nv;
  common = disk/dmraid_nvidia.c;
};

module = {
  name = loopback;
  common = disk/loopback.c;
};

module = {
  name = lvm;
  common = disk/lvm.c;
};

module = {
  name = mdraid09;
  common = disk/mdraid_linux.c;
};

module = {
  name = mdraid1x;
  common = disk/mdraid1x_linux.c;
};

module = {
  name = raid;
  common = disk/raid.c;
};

module = {
  name = raid5rec;
  common = disk/raid5_recover.c;
};

module = {
  name = raid6rec;
  common = disk/raid6_recover.c;
};

module = {
  name = scsi;
  common = disk/scsi.c;
};

module = {
  name = memdisk;
  common = disk/memdisk.c;
};

module = {
  name = ata;
  common = disk/ata.c;
  enable = pci;
};

module = {
  name = ata_pthru;
  common = disk/ata_pthru.c;
  enable = pci;
};

module = {
  name = biosdisk;
  i386_pc = disk/i386/pc/biosdisk.c;
  enable = i386_pc;
};

module = {
  name = usbms;
  common = disk/usbms.c;
  enable = usb;
  enable = emu;
  emu_condition = COND_GRUB_EMU_USB;
};

module = {
  name = nand;
  ieee1275 = disk/ieee1275/nand.c;
  enable = i386_ieee1275;
};

module = {
  name = efiemu;
  common = efiemu/main.c;
  common = efiemu/i386/loadcore32.c;
  common = efiemu/i386/loadcore64.c;
  i386_pc = efiemu/i386/pc/cfgtables.c;
  i386_coreboot = efiemu/i386/pc/cfgtables.c;
  i386_multiboot = efiemu/i386/pc/cfgtables.c;
  i386_ieee1275 = efiemu/i386/nocfgtables.c;
  i386_qemu = efiemu/i386/nocfgtables.c;
  common = efiemu/mm.c;
  common = efiemu/loadcore_common.c;
  common = efiemu/symbols.c;
  common = efiemu/loadcore32.c;
  common = efiemu/loadcore64.c;
  common = efiemu/prepare32.c;
  common = efiemu/prepare64.c;
  common = efiemu/pnvram.c;
  common = efiemu/i386/coredetect.c;

  extra_dist = efiemu/prepare.c;
  extra_dist = efiemu/loadcore.c;
  extra_dist = efiemu/runtime/efiemu.S;
  extra_dist = efiemu/runtime/efiemu.c;

  enable = i386_pc;
  enable = i386_coreboot;
  enable = i386_ieee1275;
  enable = i386_multiboot;
  enable = i386_qemu;
};

module = {
  name = font;
  common = font/font.c;
  common = font/font_cmd.c;
  enable = videomodules;
};

module = {
  name = affs;
  common = fs/affs.c;
};

module = {
  name = afs;
  common = fs/afs.c;
};

module = {
  name = afs_be;
  common = fs/afs_be.c;
};

module = {
  name = befs;
  common = fs/befs.c;
};

module = {
  name = befs_be;
  common = fs/befs_be.c;
};

module = {
  name = btrfs;
  common = fs/btrfs.c;
  common = lib/crc.c;
};

module = {
  name = cpio;
  common = fs/cpio.c;
};

module = {
  name = ext2;
  common = fs/ext2.c;
};

module = {
  name = fat;
  common = fs/fat.c;
};

module = {
  name = fshelp;
  common = fs/fshelp.c;
};

module = {
  name = hfs;
  common = fs/hfs.c;
};

module = {
  name = hfsplus;
  common = fs/hfsplus.c;
};

module = {
  name = iso9660;
  common = fs/iso9660.c;
};

module = {
  name = jfs;
  common = fs/jfs.c;
};

module = {
  name = minix;
  common = fs/minix.c;
};

module = {
  name = minix2;
  common = fs/minix2.c;
};

module = {
  name = minix3;
  common = fs/minix3.c;
};

module = {
  name = nilfs2;
  common = fs/nilfs2.c;
};

module = {
  name = ntfs;
  common = fs/ntfs.c;
};

module = {
  name = ntfscomp;
  common = fs/ntfscomp.c;
};

module = {
  name = reiserfs;
  common = fs/reiserfs.c;
};

module = {
  name = romfs;
  common = fs/romfs.c;
};

module = {
  name = sfs;
  common = fs/sfs.c;
};

module = {
  name = squash4;
  common = fs/squash4.c;
};

module = {
  name = tar;
  common = fs/tar.c;
};

module = {
  name = udf;
  common = fs/udf.c;
};

module = {
  name = ufs1;
  common = fs/ufs.c;
};

module = {
  name = ufs2;
  common = fs/ufs2.c;
};

module = {
  name = xfs;
  common = fs/xfs.c;
};

module = {
  name = zfs;
  common = fs/zfs/zfs.c;
  common = fs/zfs/zfs_lzjb.c;
  common = fs/zfs/zfs_sha256.c;
  common = fs/zfs/zfs_fletcher.c;
};

module = {
  name = zfsinfo;
  common = fs/zfs/zfsinfo.c;
};

module = {
  name = pxe;
  i386_pc = fs/i386/pc/pxe.c;
  enable = i386_pc;
};

module = {
  name = gettext;
  common = gettext/gettext.c;
};

module = {
  name = gfxmenu;
  common = gfxmenu/gfxmenu.c;
  common = gfxmenu/model.c;
  common = gfxmenu/view.c;
  common = gfxmenu/font.c;
  common = gfxmenu/icon_manager.c;
  common = gfxmenu/theme_loader.c;
  common = gfxmenu/widget-box.c;
  common = gfxmenu/gui_canvas.c;
  common = gfxmenu/gui_circular_progress.c;
  common = gfxmenu/gui_box.c;
  common = gfxmenu/gui_label.c;
  common = gfxmenu/gui_list.c;
  common = gfxmenu/gui_image.c;
  common = gfxmenu/gui_progress_bar.c;
  common = gfxmenu/gui_util.c;
  common = gfxmenu/gui_string_util.c;
  common = gfxmenu/named_colors.c;
};

module = {
  name = hello;
  common = hello/hello.c;
};

module = {
  name = gzio;
  common = io/gzio.c;
};

module = {
  name = bufio;
  common = io/bufio.c;
  enable = videomodules;
};

module = {
  name = elf;
  common = kern/elf.c;
};

module = {
  name = crypto;
  common = lib/crypto.c;

  extra_dist = lib/libgcrypt-grub/cipher/crypto.lst;
};

module = {
  name = pbkdf2;
  common = lib/pbkdf2.c;
};

module = {
  name = relocator;
  common = lib/relocator.c;
  x86 = lib/i386/relocator16.S;
  x86 = lib/i386/relocator32.S;
  x86 = lib/i386/relocator64.S;
  i386 = lib/i386/relocator_asm.S;
  x86_64 = lib/x86_64/relocator_asm.S;
  x86 = lib/i386/relocator.c;
  ieee1275 = lib/ieee1275/relocator.c;
  efi = lib/efi/relocator.c;
  mips = lib/mips/relocator_asm.S;
  mips = lib/mips/relocator.c;
  powerpc = lib/powerpc/relocator_asm.S;
  powerpc = lib/powerpc/relocator.c;

  extra_dist = lib/i386/relocator_common.S;
  extra_dist = kern/powerpc/cache_flush.S;

  enable = mips;
  enable = powerpc;
  enable = x86;
};

module = {
  name = datetime;
  cmos = lib/cmos_datetime.c;
  efi = lib/efi/datetime.c;
  sparc64_ieee1275 = lib/ieee1275/datetime.c;
  powerpc_ieee1275 = lib/ieee1275/datetime.c;
  mips_arc = lib/arc/datetime.c;
  enable = noemu;
};

module = {
  name = setjmp;
  common = lib/setjmp.S;
  extra_dist = lib/i386/setjmp.S;
  extra_dist = lib/mips/setjmp.S;
  extra_dist = lib/x86_64/setjmp.S;
  extra_dist = lib/sparc64/setjmp.S;
  extra_dist = lib/powerpc/setjmp.S;
};

module = {
  name = aout;
  common = loader/aout.c;
  enable = x86;
};

module = {
  name = bsd;
  x86 = loader/i386/bsd.c;
  x86 = loader/i386/bsd32.c;
  x86 = loader/i386/bsd64.c;

  extra_dist = loader/i386/bsdXX.c;
  extra_dist = loader/i386/bsd_pagetable.c;

  enable = x86;
};

module = {
  name = linux16;
  i386_pc = loader/i386/pc/linux.c;
  i386_pc = lib/cmdline.c;
  enable = i386_pc;
};

module = {
  name = ntldr;
  i386_pc = loader/i386/pc/ntldr.c;
  enable = i386_pc;
};

module = {
  name = multiboot2;
  cppflags = "-DGRUB_USE_MULTIBOOT2";

  common = loader/multiboot.c;
  common = loader/multiboot_mbi2.c;
  enable = x86;
  enable = mips;
};

module = {
  name = multiboot;
  common = loader/multiboot.c;
  x86 = loader/i386/multiboot_mbi.c;
  extra_dist = loader/multiboot_elfxx.c;
  enable = x86;
};

module = {
  name = linux;
  x86 = loader/i386/linux.c;
  i386_pc = lib/i386/pc/vesa_modes_table.c;
  mips = loader/mips/linux.c;
  powerpc_ieee1275 = loader/powerpc/ieee1275/linux.c;
  sparc64_ieee1275 = loader/sparc64/ieee1275/linux.c;
  ia64_efi = loader/ia64/efi/linux.c;
  common = lib/cmdline.c;
  enable = noemu;
};

module = {
  name = xnu;
  x86 = loader/xnu_resume.c;
  x86 = loader/i386/xnu.c;
  x86 = loader/macho32.c;
  x86 = loader/macho64.c;
  x86 = loader/macho.c;
  x86 = loader/xnu.c;

  extra_dist = loader/machoXX.c;
  enable = x86;
};

module = {
  name = appleldr;
  common = loader/efi/appleloader.c;
  enable = i386_efi;
  enable = x86_64_efi;
};

module = {
  name = chain;
  efi = loader/efi/chainloader.c;
  i386_pc = loader/i386/pc/chainloader.c;
  enable = i386_pc;
  enable = efi;
};

module = {
  name = mmap;
  common = mmap/mmap.c;
  x86 = mmap/i386/uppermem.c;
  x86 = mmap/i386/mmap.c;

  i386_pc = mmap/i386/pc/mmap.c;
  i386_pc = mmap/i386/pc/mmap_helper.S;

  efi = mmap/efi/mmap.c;

  mips = mmap/mips/uppermem.c;

  enable = x86;
<<<<<<< HEAD
  enable = ia64_efi;
  enable = mips_loongson;
=======
  enable = mips;
>>>>>>> 276ef9be
};

module = {
  name = normal;
  common = normal/main.c;
  common = normal/cmdline.c;
  common = normal/dyncmd.c;
  common = normal/auth.c;
  common = normal/autofs.c;
  common = normal/color.c;
  common = normal/completion.c;
  common = normal/datetime.c;
  common = normal/menu.c;
  common = normal/menu_entry.c;
  common = normal/menu_text.c;
  common = normal/misc.c;
  common = normal/crypto.c;
  common = normal/term.c;
  common = normal/context.c;
  common = normal/charset.c;

  common = script/main.c;
  common = script/script.c;
  common = script/execute.c;
  common = script/function.c;
  common = script/lexer.c;
  common = script/argv.c;

  common = commands/menuentry.c;

  common = unidata.c;
  common_nodist = grub_script.tab.c;
  common_nodist = grub_script.yy.c;
  common_nodist = grub_script.tab.h;
  common_nodist = grub_script.yy.h;

  extra_dist = script/yylex.l;
  extra_dist = script/parser.y;

  cflags = '$(CFLAGS_POSIX) -Wno-error';
  cppflags = '$(CPPFLAGS_POSIX)';
};

module = {
  name = part_acorn;
  common = partmap/acorn.c;
};

module = {
  name = part_amiga;
  common = partmap/amiga.c;
};

module = {
  name = part_apple;
  common = partmap/apple.c;
};

module = {
  name = part_gpt;
  common = partmap/gpt.c;
};

module = {
  name = part_msdos;
  common = partmap/msdos.c;
};

module = {
  name = part_sun;
  common = partmap/sun.c;
};

module = {
  name = part_dvh;
  common = partmap/dvh.c;
};

module = {
  name = part_bsd;
  common = partmap/bsdlabel.c;
};

module = {
  name = part_sunpc;
  common = partmap/sunpc.c;
};

module = {
  name = msdospart;
  common = parttool/msdospart.c;
};

module = {
  name = at_keyboard;
  common = term/at_keyboard.c;
  enable = x86;
};

module = {
  name = gfxterm;
  common = term/gfxterm.c;
  enable = videomodules;
};

module = {
  name = serial;
  common = term/serial.c;
  x86 = term/ns8250.c;

  enable = emu;
  enable = i386;
  enable = x86_64_efi;
  emu_condition = COND_GRUB_EMU_USB;
};

module = {
  name = sendkey;
  i386_pc = commands/i386/pc/sendkey.c;
  enable = i386_pc;
};

module = {
  name = terminfo;
  common = term/terminfo.c;
  common = term/tparm.c;
  enable = terminfomodule;
};

module = {
  name = usb_keyboard;
  common = term/usb_keyboard.c;
  enable = usb;
};

module = {
  name = vga;
  i386_pc = video/i386/pc/vga.c;
  enable = i386_pc;
};

module = {
  name = vga_text;
  common = term/i386/pc/vga_text.c;
  common = term/i386/vga_common.c;
  enable = i386_pc;
  enable = i386_coreboot;
  enable = i386_multiboot;
};

module = {
  name = video_cirrus;
  x86 = video/cirrus.c;
  enable = x86;
};

module = {
  name = video_bochs;
  x86 = video/bochs.c;
  enable = x86;
};

module = {
  name = functional_test;
  common = tests/lib/functional_test.c;
  common = tests/lib/test.c;
};

module = {
  name = example_functional_test;
  common = tests/example_functional_test.c;
  cflags = -Wno-format;
};

module = {
  name = bitmap;
  common = video/bitmap.c;
  enable = videomodules;
};

module = {
  name = bitmap_scale;
  common = video/bitmap_scale.c;
  enable = videomodules;
};

module = {
  name = efi_gop;
  efi = video/efi_gop.c;
  enable = efi;
};

module = {
  name = efi_uga;
  efi = video/efi_uga.c;
  enable = i386_efi;
  enable = x86_64_efi;
};

module = {
  name = jpeg;
  common = video/readers/jpeg.c;
};

module = {
  name = png;
  common = video/readers/png.c;
};

module = {
  name = tga;
  common = video/readers/tga.c;
};

module = {
  name = vbe;
  i386_pc = video/i386/pc/vbe.c;
  enable = i386_pc;
};

module = {
  name = video_fb;
  common = video/fb/video_fb.c;
  common = video/fb/fbblit.c;
  common = video/fb/fbfill.c;
  common = video/fb/fbutil.c;
  enable = videomodules;
};

module = {
  name = video;
  common = video/video.c;
  enable = videomodules;
};

module = {
  name = ieee1275_fb;
  ieee1275 = video/ieee1275.c;
  enable = powerpc;
};

module = {
  name = sdl;
  emu = video/emu/sdl.c;
  enable = emu;
  condition = COND_GRUB_EMU_SDL;
};

module = {
  name = datehook;
  common = hook/datehook.c;
};

module = {
  name = legacycfg;
  common = commands/legacycfg.c;
  common = lib/legacy_parse.c;
  emu = lib/i386/pc/vesa_modes_table.c;
  enable = i386_pc;
  enable = emu;
};

module = {
  name = test_blockarg;
  common = tests/test_blockarg.c;
};

module = {
  name = xzio;
  common = io/xzio.c;
  common = lib/xzembed/xz_dec_bcj.c;
  common = lib/xzembed/xz_dec_lzma2.c;
  common = lib/xzembed/xz_dec_stream.c;
  cppflags = '-I$(srcdir)/lib/posix_wrap -I$(srcdir)/lib/xzembed';
};

module = {
  name = testload;
  common = commands/testload.c;
};

module = {
  name = lsapm;
  common = commands/i386/pc/lsapm.c;
  enable = i386_pc;
};

module = {
  name = keylayouts;
  common = commands/keylayouts.c;
  enable = videomodules;
};<|MERGE_RESOLUTION|>--- conflicted
+++ resolved
@@ -314,13 +314,10 @@
   common = lib/xzembed/xz_dec_lzma2.c;
   common = lib/xzembed/xz_dec_stream.c;
 
-  cppflags = '-I$(srcdir)/lib/posix_wrap -I$(srcdir)/lib/xzembed';
-
-  mips_arc_cppflags = '-I$(srcdir)/lib/posix_wrap -I$(srcdir)/lib/xzembed -DGRUB_EMBED_DECOMPRESSOR=1 -DGRUB_MACHINE_LINK_ADDR=0x8a000000';
-  mips_yeeloong_cppflags = '-I$(srcdir)/lib/posix_wrap -I$(srcdir)/lib/xzembed -DGRUB_EMBED_DECOMPRESSOR=1 -DGRUB_MACHINE_LINK_ADDR=0x80200000';
+  cppflags = '-I$(srcdir)/lib/posix_wrap -I$(srcdir)/lib/xzembed -DGRUB_EMBED_DECOMPRESSOR=1';
 
   objcopyflags = '-O binary';
-  mips_yeeloong_ldflags = '-static-libgcc -Wl,-Ttext,0x80100000';
+  mips_loongson_ldflags = '-static-libgcc -Wl,-Ttext,0x80100000';
   mips_arc_ldflags = '-static-libgcc -Wl,-Ttext,0x89f00000';
   ldadd = '-lgcc';
   cflags = '-static-libgcc';
@@ -332,11 +329,10 @@
   mips = boot/mips/startup_raw.S;
   common = boot/decompressor/none.c;
 
-  mips_arc_cppflags = '-DGRUB_EMBED_DECOMPRESSOR=1 -DGRUB_MACHINE_LINK_ADDR=0x8a000000';
-  mips_yeeloong_cppflags = '-DGRUB_EMBED_DECOMPRESSOR=1 -DGRUB_MACHINE_LINK_ADDR=0x80200000';
+  cppflags = '-DGRUB_EMBED_DECOMPRESSOR=1';
 
   objcopyflags = '-O binary';
-  mips_yeeloong_ldflags = '-static-libgcc -Wl,-Ttext,0x80100000';
+  mips_loongson_ldflags = '-static-libgcc -Wl,-Ttext,0x80100000';
   mips_arc_ldflags = '-static-libgcc -Wl,-Ttext,0x89f00000';
   ldadd = '-lgcc';
   cflags = '-static-libgcc';
@@ -1291,12 +1287,8 @@
   mips = mmap/mips/uppermem.c;
 
   enable = x86;
-<<<<<<< HEAD
   enable = ia64_efi;
-  enable = mips_loongson;
-=======
   enable = mips;
->>>>>>> 276ef9be
 };
 
 module = {
