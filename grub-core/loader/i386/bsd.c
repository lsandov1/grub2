/*
 *  GRUB  --  GRand Unified Bootloader
 *  Copyright (C) 2008,2009,2010  Free Software Foundation, Inc.
 *
 *  GRUB is free software: you can redistribute it and/or modify
 *  it under the terms of the GNU General Public License as published by
 *  the Free Software Foundation, either version 3 of the License, or
 *  (at your option) any later version.
 *
 *  GRUB is distributed in the hope that it will be useful,
 *  but WITHOUT ANY WARRANTY; without even the implied warranty of
 *  MERCHANTABILITY or FITNESS FOR A PARTICULAR PURPOSE.  See the
 *  GNU General Public License for more details.
 *
 *  You should have received a copy of the GNU General Public License
 *  along with GRUB.  If not, see <http://www.gnu.org/licenses/>.
 */

#include <grub/loader.h>
#include <grub/i386/bsd.h>
#include <grub/i386/cpuid.h>
#include <grub/machine/memory.h>
#include <grub/memory.h>
#include <grub/file.h>
#include <grub/err.h>
#include <grub/dl.h>
#include <grub/mm.h>
#include <grub/elfload.h>
#include <grub/env.h>
#include <grub/misc.h>
#include <grub/gzio.h>
#include <grub/aout.h>
#include <grub/command.h>
#include <grub/extcmd.h>
#include <grub/i18n.h>
#include <grub/ns8250.h>

#include <grub/video.h>
#ifdef GRUB_MACHINE_PCBIOS
#include <grub/machine/biosnum.h>
#endif
#ifdef GRUB_MACHINE_EFI
#include <grub/efi/efi.h>
#define NETBSD_DEFAULT_VIDEO_MODE "800x600"
#else
#define NETBSD_DEFAULT_VIDEO_MODE "text"
#include <grub/i386/pc/vbe.h>
#endif
#include <grub/video.h>

#include <grub/disk.h>
#include <grub/device.h>
#include <grub/partition.h>
#include <grub/relocator.h>
#include <grub/i386/relocator.h>

#define ALIGN_DWORD(a)	ALIGN_UP (a, 4)
#define ALIGN_QWORD(a)	ALIGN_UP (a, 8)
#define ALIGN_VAR(a)	((is_64bit) ? (ALIGN_QWORD(a)) : (ALIGN_DWORD(a)))
#define ALIGN_PAGE(a)	ALIGN_UP (a, 4096)

static int kernel_type = KERNEL_TYPE_NONE;
static grub_dl_t my_mod;
static grub_addr_t entry, entry_hi, kern_start, kern_end;
static void *kern_chunk_src;
static grub_uint32_t bootflags;
static int is_elf_kernel, is_64bit;
static grub_uint32_t openbsd_root;
struct grub_relocator *relocator = NULL;
static struct grub_openbsd_ramdisk_descriptor openbsd_ramdisk;

struct bsd_tag
{
  struct bsd_tag *next;
  grub_size_t len;
  grub_uint32_t type;
  union {
    grub_uint8_t a;
    grub_uint16_t b;
    grub_uint32_t c;
  } data[0];
};

static struct bsd_tag *tags, *tags_last;

struct netbsd_module
{
  struct netbsd_module *next;
  struct grub_netbsd_btinfo_module mod;
};

static struct netbsd_module *netbsd_mods, *netbsd_mods_last;

static const struct grub_arg_option freebsd_opts[] =
  {
    {"dual", 'D', 0, N_("Display output on all consoles."), 0, 0},
    {"serial", 'h', 0, N_("Use serial console."), 0, 0},
    {"askname", 'a', 0, N_("Ask for file name to reboot from."), 0, 0},
    {"cdrom", 'C', 0, N_("Use CDROM as root."), 0, 0},
    {"config", 'c', 0, N_("Invoke user configuration routing."), 0, 0},
    {"kdb", 'd', 0, N_("Enter in KDB on boot."), 0, 0},
    {"gdb", 'g', 0, N_("Use GDB remote debugger instead of DDB."), 0, 0},
    {"mute", 'm', 0, N_("Disable all boot output."), 0, 0},
    {"nointr", 'n', 0, "", 0, 0},
    {"pause", 'p', 0, N_("Wait for keypress after every line of output."), 0, 0},
    {"quiet", 'q', 0, "", 0, 0},
    {"dfltroot", 'r', 0, N_("Use compiled-in rootdev."), 0, 0},
    {"single", 's', 0, N_("Boot into single mode."), 0, 0},
    {"verbose", 'v', 0, N_("Boot with verbose messages."), 0, 0},
    {0, 0, 0, 0, 0, 0}
  };

static const grub_uint32_t freebsd_flags[] =
{
  FREEBSD_RB_DUAL, FREEBSD_RB_SERIAL, FREEBSD_RB_ASKNAME,
  FREEBSD_RB_CDROM, FREEBSD_RB_CONFIG, FREEBSD_RB_KDB,
  FREEBSD_RB_GDB, FREEBSD_RB_MUTE, FREEBSD_RB_NOINTR,
  FREEBSD_RB_PAUSE, FREEBSD_RB_QUIET, FREEBSD_RB_DFLTROOT,
  FREEBSD_RB_SINGLE, FREEBSD_RB_VERBOSE, 0
};

static const struct grub_arg_option openbsd_opts[] =
  {
    {"askname", 'a', 0, N_("Ask for file name to reboot from."), 0, 0},
    {"halt", 'b', 0, N_("Don't reboot, just halt."), 0, 0},
    {"config", 'c', 0, N_("Change configured devices."), 0, 0},
    {"single", 's', 0, N_("Boot into single mode."), 0, 0},
    {"kdb", 'd', 0, N_("Enter in KDB on boot."), 0, 0},
    {"root", 'r', 0, N_("Set root device."), "wdXY", ARG_TYPE_STRING},
    {"serial", 'h', GRUB_ARG_OPTION_OPTIONAL, 
     N_("Use serial console."), N_("comUNIT[,SPEED]"), ARG_TYPE_STRING},
    {0, 0, 0, 0, 0, 0}
  };

static const grub_uint32_t openbsd_flags[] =
{
  OPENBSD_RB_ASKNAME, OPENBSD_RB_HALT, OPENBSD_RB_CONFIG,
  OPENBSD_RB_SINGLE, OPENBSD_RB_KDB, 0
};

#define OPENBSD_ROOT_ARG (ARRAY_SIZE (openbsd_flags) - 1)
#define OPENBSD_SERIAL_ARG (ARRAY_SIZE (openbsd_flags))

static const struct grub_arg_option netbsd_opts[] =
  {
    {"no-smp", '1', 0, N_("Disable SMP."), 0, 0},
    {"no-acpi", '2', 0, N_("Disable ACPI."), 0, 0},
    {"askname", 'a', 0, N_("Ask for file name to reboot from."), 0, 0},
    {"halt", 'b', 0, N_("Don't reboot, just halt."), 0, 0},
    {"config", 'c', 0, N_("Change configured devices."), 0, 0},
    {"kdb", 'd', 0, N_("Enter in KDB on boot."), 0, 0},
    {"miniroot", 'm', 0, "", 0, 0},
    {"quiet", 'q', 0, N_("Don't display boot diagnostic messages."), 0, 0},
    {"single", 's', 0, N_("Boot into single mode."), 0, 0},
    {"verbose", 'v', 0, N_("Boot with verbose messages."), 0, 0},
    {"debug", 'x', 0, N_("Boot with debug messages."), 0, 0},
    {"silent", 'z', 0, N_("Supress normal output (warnings remain)."), 0, 0},
    {"root", 'r', 0, N_("Set root device."), N_("DEVICE"), ARG_TYPE_STRING},
    {"serial", 'h', GRUB_ARG_OPTION_OPTIONAL, 
     N_("Use serial console."), N_("[ADDR|comUNIT][,SPEED]"), ARG_TYPE_STRING},
    {0, 0, 0, 0, 0, 0}
  };

static const grub_uint32_t netbsd_flags[] =
{
  NETBSD_AB_NOSMP, NETBSD_AB_NOACPI, NETBSD_RB_ASKNAME,
  NETBSD_RB_HALT, NETBSD_RB_USERCONFIG, NETBSD_RB_KDB,
  NETBSD_RB_MINIROOT, NETBSD_AB_QUIET, NETBSD_RB_SINGLE,
  NETBSD_AB_VERBOSE, NETBSD_AB_DEBUG, NETBSD_AB_SILENT, 0
};

#define NETBSD_ROOT_ARG (ARRAY_SIZE (netbsd_flags) - 1)
#define NETBSD_SERIAL_ARG (ARRAY_SIZE (netbsd_flags))

static void
grub_bsd_get_device (grub_uint32_t * biosdev,
		     grub_uint32_t * unit,
		     grub_uint32_t * slice, grub_uint32_t * part)
{
  grub_device_t dev;

#ifdef GRUB_MACHINE_PCBIOS
  *biosdev = grub_get_root_biosnumber () & 0xff;
#else
  *biosdev = 0xff;
#endif
  *unit = (*biosdev & 0x7f);
  *slice = 0xff;
  *part = 0xff;
  dev = grub_device_open (0);
  if (dev && dev->disk && dev->disk->partition)
    {
      if (dev->disk->partition->parent)
	{
	  *part = dev->disk->partition->number;
	  *slice = dev->disk->partition->parent->number + 1;
	}
      else
	*slice = dev->disk->partition->number + 1;
    }
  if (dev)
    grub_device_close (dev);
}

grub_err_t
grub_bsd_add_meta (grub_uint32_t type, void *data, grub_uint32_t len)
{
  struct bsd_tag *newtag;

  newtag = grub_malloc (len + sizeof (struct bsd_tag));
  if (!newtag)
    return grub_errno;
  newtag->len = len;
  newtag->type = type;
  newtag->next = NULL;
  if (len)
    grub_memcpy (newtag->data, data, len);

  if (kernel_type == KERNEL_TYPE_FREEBSD 
      && type == (FREEBSD_MODINFO_METADATA | FREEBSD_MODINFOMD_SMAP))
    {
      struct bsd_tag *p;
      for (p = tags;
	   p->type != (FREEBSD_MODINFO_METADATA | FREEBSD_MODINFOMD_KERNEND);
	   p = p->next);

      if (p)
	{
	  newtag->next = p->next;
	  p->next = newtag;
	  if (newtag->next == NULL)
	    tags_last = newtag;
	  return GRUB_ERR_NONE;
	}
    }

  if (tags_last)
    tags_last->next = newtag;
  else
    tags = newtag;
  tags_last = newtag;

  return GRUB_ERR_NONE;
}

struct grub_e820_mmap
{
  grub_uint64_t addr;
  grub_uint64_t size;
  grub_uint32_t type;
} __attribute__((packed));
#define GRUB_E820_RAM        1
#define GRUB_E820_RESERVED   2
#define GRUB_E820_ACPI       3
#define GRUB_E820_NVS        4
#define GRUB_E820_EXEC_CODE  5

static void
generate_e820_mmap (grub_size_t *len, grub_size_t *cnt, void *buf)
{
  int count = 0;
  struct grub_e820_mmap *mmap = buf;
  struct grub_e820_mmap prev, cur;

  auto int NESTED_FUNC_ATTR hook (grub_uint64_t, grub_uint64_t, grub_uint32_t);
  int NESTED_FUNC_ATTR hook (grub_uint64_t addr, grub_uint64_t size,
			     grub_uint32_t type)
    {
      cur.addr = addr;
      cur.size = size;
      switch (type)
	{
	case GRUB_MACHINE_MEMORY_AVAILABLE:
	  cur.type = GRUB_E820_RAM;
	  break;

#ifdef GRUB_MACHINE_MEMORY_ACPI
	case GRUB_MACHINE_MEMORY_ACPI:
	  cur.type = GRUB_E820_ACPI;
	  break;
#endif

#ifdef GRUB_MACHINE_MEMORY_NVS
	case GRUB_MACHINE_MEMORY_NVS:
	  cur.type = GRUB_E820_NVS;
	  break;
#endif

	default:
#ifdef GRUB_MACHINE_MEMORY_CODE
	case GRUB_MACHINE_MEMORY_CODE:
#endif
#ifdef GRUB_MACHINE_MEMORY_RESERVED
	case GRUB_MACHINE_MEMORY_RESERVED:
#endif
	  cur.type = GRUB_E820_RESERVED;
	  break;
	}

      /* Merge regions if possible. */
      if (count && cur.type == prev.type && cur.addr == prev.addr + prev.size)
	{
	  prev.size += cur.size;
	  if (mmap)
	    mmap[-1] = prev;
	}
      else
	{
	  if (mmap)
	    *mmap++ = cur;
	  prev = cur;
	  count++;
	}

      if (kernel_type == KERNEL_TYPE_OPENBSD && prev.addr < 0x100000
	  && prev.addr + prev.size > 0x100000)
	{
	  cur.addr = 0x100000;
	  cur.size = prev.addr + prev.size - 0x100000;
	  cur.type = prev.type;
	  prev.size = 0x100000 - prev.addr;
	  if (mmap)
	    {
	      mmap[-1] = prev;
	      mmap[0] = cur;
	      mmap++;
	    }
	  prev = cur;
	  count++;
	}

      return 0;
    }

  grub_mmap_iterate (hook);

  if (len)
    *len = count * sizeof (struct grub_e820_mmap);
  *cnt = count;

  return;
}

static grub_err_t
grub_bsd_add_mmap (void)
{
  grub_size_t len, cnt;
  void *buf = NULL, *buf0;

  generate_e820_mmap (&len, &cnt, buf);

  if (kernel_type == KERNEL_TYPE_NETBSD)
    len += sizeof (grub_uint32_t);

  if (kernel_type == KERNEL_TYPE_OPENBSD)
    len += sizeof (struct grub_e820_mmap);

  buf = grub_malloc (len);
  if (!buf)
    return grub_errno;

  buf0 = buf;
  if (kernel_type == KERNEL_TYPE_NETBSD)
    {
      *(grub_uint32_t *) buf = cnt;
      buf = ((grub_uint32_t *) buf + 1);
    }

  generate_e820_mmap (NULL, &cnt, buf);

  if (kernel_type == KERNEL_TYPE_OPENBSD)
    grub_memset ((grub_uint8_t *) buf + len - sizeof (struct grub_e820_mmap), 0,
		 sizeof (struct grub_e820_mmap));

  grub_dprintf ("bsd", "%u entries in smap\n", (unsigned) cnt);
  if (kernel_type == KERNEL_TYPE_NETBSD)
    grub_bsd_add_meta (NETBSD_BTINFO_MEMMAP, buf0, len);
  else if (kernel_type == KERNEL_TYPE_OPENBSD)
    grub_bsd_add_meta (OPENBSD_BOOTARG_MMAP, buf0, len);
  else
    grub_bsd_add_meta (FREEBSD_MODINFO_METADATA |
		       FREEBSD_MODINFOMD_SMAP, buf0, len);

  grub_free (buf0);

  return grub_errno;
}

grub_err_t
grub_freebsd_add_meta_module (char *filename, char *type, int argc, char **argv,
			      grub_addr_t addr, grub_uint32_t size)
{
  char *name;
  name = grub_strrchr (filename, '/');
  if (name)
    name++;
  else
    name = filename;
  if (grub_strcmp (type, "/boot/zfs/zpool.cache") == 0)
    name = "/boot/zfs/zpool.cache";

  if (grub_bsd_add_meta (FREEBSD_MODINFO_NAME, name, grub_strlen (name) + 1))
    return grub_errno;

  if (is_64bit)
    {
      grub_uint64_t addr64 = addr, size64 = size;
      if (grub_bsd_add_meta (FREEBSD_MODINFO_TYPE, type, grub_strlen (type) + 1)
	  || grub_bsd_add_meta (FREEBSD_MODINFO_ADDR, &addr64, sizeof (addr64)) 
	  || grub_bsd_add_meta (FREEBSD_MODINFO_SIZE, &size64, sizeof (size64)))
	return grub_errno;
    }
  else
    {
      if (grub_bsd_add_meta (FREEBSD_MODINFO_TYPE, type, grub_strlen (type) + 1)
	  || grub_bsd_add_meta (FREEBSD_MODINFO_ADDR, &addr, sizeof (addr))
	  || grub_bsd_add_meta (FREEBSD_MODINFO_SIZE, &size, sizeof (size)))
	return grub_errno;
    }

  if (argc)
    {
      int i, n;

      n = 0;
      for (i = 0; i < argc; i++)
	{
	  n += grub_strlen (argv[i]) + 1;
	}

      if (n)
	{
	  char cmdline[n], *p;

	  p = cmdline;
	  for (i = 0; i < argc; i++)
	    {
	      grub_strcpy (p, argv[i]);
	      p += grub_strlen (argv[i]);
	      *(p++) = ' ';
	    }
	  *p = 0;

	  if (grub_bsd_add_meta (FREEBSD_MODINFO_ARGS, cmdline, n))
	    return grub_errno;
	}
    }

  return GRUB_ERR_NONE;
}

static void
grub_freebsd_list_modules (void)
{
  struct bsd_tag *tag;

  grub_printf ("  %-18s  %-18s%14s%14s\n", "name", "type", "addr", "size");

  for (tag = tags; tag; tag = tag->next)
    {
      switch (tag->type)
	{
	case FREEBSD_MODINFO_NAME:
	case FREEBSD_MODINFO_TYPE:
	  grub_printf ("  %-18s", (char *) tag->data);
	  break;
	case FREEBSD_MODINFO_ADDR:
	  {
	    grub_uint32_t addr;

	    addr = *((grub_uint32_t *) tag->data);
	    grub_printf ("    0x%08x", addr);
	    break;
	  }
	case FREEBSD_MODINFO_SIZE:
	  {
	    grub_uint32_t len;

	    len = *((grub_uint32_t *) tag->data);
	    grub_printf ("    0x%08x\n", len);
	  }
	}
    }
}

static grub_err_t
grub_netbsd_add_meta_module (char *filename, grub_uint32_t type,
			     grub_addr_t addr, grub_uint32_t size)
{
  char *name;
  struct netbsd_module *mod;
  name = grub_strrchr (filename, '/');

  if (name)
    name++;
  else
    name = filename;

  mod = grub_zalloc (sizeof (*mod));
  if (!mod)
    return grub_errno;

  grub_strncpy (mod->mod.name, name, sizeof (mod->mod.name) - 1);
  mod->mod.addr = addr;
  mod->mod.type = type;
  mod->mod.size = size;

  if (netbsd_mods_last)
    netbsd_mods_last->next = mod;
  else
    netbsd_mods = mod;
  netbsd_mods_last = mod;

  return GRUB_ERR_NONE;
}

static void
grub_netbsd_list_modules (void)
{
  struct netbsd_module *mod;

  grub_printf ("  %-18s%14s%14s%14s\n", "name", "type", "addr", "size");

  for (mod = netbsd_mods; mod; mod = mod->next)
    grub_printf ("  %-18s  0x%08x  0x%08x  0x%08x", mod->mod.name,
		 mod->mod.type, mod->mod.addr, mod->mod.size);
}

/* This function would be here but it's under different license. */
#include "bsd_pagetable.c"

static grub_err_t
grub_freebsd_boot (void)
{
  struct grub_freebsd_bootinfo bi;
  grub_uint8_t *p, *p0;
  grub_addr_t p_target;
  grub_size_t p_size = 0;
  grub_uint32_t bootdev, biosdev, unit, slice, part;
  grub_err_t err;
  grub_size_t tag_buf_len = 0;

  auto int iterate_env (struct grub_env_var *var);
  int iterate_env (struct grub_env_var *var)
  {
    if ((!grub_memcmp (var->name, "kFreeBSD.", sizeof("kFreeBSD.") - 1)) && (var->name[sizeof("kFreeBSD.") - 1]))
      {
	grub_strcpy ((char *) p, &var->name[sizeof("kFreeBSD.") - 1]);
	p += grub_strlen ((char *) p);
	*(p++) = '=';
	grub_strcpy ((char *) p, var->value);
	p += grub_strlen ((char *) p) + 1;
      }

    return 0;
  }

  auto int iterate_env_count (struct grub_env_var *var);
  int iterate_env_count (struct grub_env_var *var)
  {
    if ((!grub_memcmp (var->name, "kFreeBSD.", sizeof("kFreeBSD.") - 1)) && (var->name[sizeof("kFreeBSD.") - 1]))
      {
	p_size += grub_strlen (&var->name[sizeof("kFreeBSD.") - 1]);
	p_size++;
	p_size += grub_strlen (var->value) + 1;
      }

    return 0;
  }

  grub_memset (&bi, 0, sizeof (bi));
  bi.version = FREEBSD_BOOTINFO_VERSION;
  bi.length = sizeof (bi);

  grub_bsd_get_device (&biosdev, &unit, &slice, &part);
  bootdev = (FREEBSD_B_DEVMAGIC + ((slice + 1) << FREEBSD_B_SLICESHIFT) +
	     (unit << FREEBSD_B_UNITSHIFT) + (part << FREEBSD_B_PARTSHIFT));

  bi.boot_device = biosdev;

  p_size = 0;
  grub_env_iterate (iterate_env_count);

  if (p_size)
    p_size = ALIGN_PAGE (kern_end + p_size + 1) - kern_end;

  if (is_elf_kernel)
    {
      struct bsd_tag *tag;

      err = grub_bsd_add_mmap ();
      if (err)
	return err;

      err = grub_bsd_add_meta (FREEBSD_MODINFO_END, 0, 0);
      if (err)
	return err;
      
      tag_buf_len = 0;
      for (tag = tags; tag; tag = tag->next)
	tag_buf_len = ALIGN_VAR (tag_buf_len
				 + sizeof (struct freebsd_tag_header)
				 + tag->len);
      p_size = ALIGN_PAGE (kern_end + p_size + tag_buf_len) - kern_end;
    }

  if (is_64bit)
    p_size += 4096 * 3;

  {
    grub_relocator_chunk_t ch;
    err = grub_relocator_alloc_chunk_addr (relocator, &ch,
					   kern_end, p_size);
    if (err)
      return err;
    p = get_virtual_current_address (ch);
  }
  p_target = kern_end;
  p0 = p;
  kern_end += p_size;

  grub_env_iterate (iterate_env);

  if (p != p0)
    {
      *(p++) = 0;

      bi.environment = p_target;
    }

  if (is_elf_kernel)
    {
      grub_uint8_t *p_tag = p;
      struct bsd_tag *tag;
      
      for (tag = tags; tag; tag = tag->next)
	{
	  struct freebsd_tag_header *head
	    = (struct freebsd_tag_header *) p_tag;
	  head->type = tag->type;
	  head->len = tag->len;
	  p_tag += sizeof (struct freebsd_tag_header);
	  switch (tag->type)
	    {
	    case FREEBSD_MODINFO_METADATA | FREEBSD_MODINFOMD_HOWTO:
	      if (is_64bit)
		*(grub_uint64_t *) p_tag = bootflags;
	      else
		*(grub_uint32_t *) p_tag = bootflags;
	      break;

	    case FREEBSD_MODINFO_METADATA | FREEBSD_MODINFOMD_ENVP:
	      if (is_64bit)
		*(grub_uint64_t *) p_tag = bi.environment;
	      else
		*(grub_uint32_t *) p_tag = bi.environment;
	      break;

	    case FREEBSD_MODINFO_METADATA | FREEBSD_MODINFOMD_KERNEND:
	      if (is_64bit)
		*(grub_uint64_t *) p_tag = kern_end;
	      else
		*(grub_uint32_t *) p_tag = kern_end;
	      break;

	    default:
	      grub_memcpy (p_tag, tag->data, tag->len);
	      break;
	    }
	  p_tag += tag->len;
	  p_tag = ALIGN_VAR (p_tag - p) + p;
	}

      bi.tags = (p - p0) + p_target;

      p = (ALIGN_PAGE ((p_tag - p0) + p_target) - p_target) + p0;
    }

  bi.kern_end = kern_end;

  grub_video_set_mode ("text", 0, 0);

  if (is_64bit)
    {
      struct grub_relocator64_state state;
      grub_uint8_t *pagetable;
      grub_uint32_t *stack;
      grub_addr_t stack_target;

      {
	grub_relocator_chunk_t ch;
	err = grub_relocator_alloc_chunk_align (relocator, &ch,
						0x10000, 0x90000,
						3 * sizeof (grub_uint32_t)
						+ sizeof (bi), 4,
						GRUB_RELOCATOR_PREFERENCE_NONE);
	if (err)
	  return err;
	stack = get_virtual_current_address (ch);
	stack_target = get_physical_target_address (ch);
      }

#ifdef GRUB_MACHINE_EFI
      err = grub_efi_finish_boot_services (NULL, NULL, NULL, NULL, NULL);
      if (err)
	return err;
#endif

      pagetable = p;
      fill_bsd64_pagetable (pagetable, (pagetable - p0) + p_target);

      state.cr3 = (pagetable - p0) + p_target;
      state.rsp = stack_target;
      state.rip = (((grub_uint64_t) entry_hi) << 32) | entry;

      stack[0] = entry;
      stack[1] = bi.tags;
      stack[2] = kern_end;
      return grub_relocator64_boot (relocator, state, 0, 0x40000000);
    }
  else
    {
      struct grub_relocator32_state state;
      grub_uint32_t *stack;
      grub_addr_t stack_target;

      {
	grub_relocator_chunk_t ch;
	err = grub_relocator_alloc_chunk_align (relocator, &ch,
						0x10000, 0x90000,
						9 * sizeof (grub_uint32_t)
						+ sizeof (bi), 4,
						GRUB_RELOCATOR_PREFERENCE_NONE);
	if (err)
	  return err;
	stack = get_virtual_current_address (ch);
	stack_target = get_physical_target_address (ch);
      }

#ifdef GRUB_MACHINE_EFI
      err = grub_efi_finish_boot_services (NULL, NULL, NULL, NULL, NULL);
      if (err)
	return err;
#endif

      grub_memcpy (&stack[9], &bi, sizeof (bi));
      state.eip = entry;
      state.esp = stack_target;
      state.ebp = stack_target;
      stack[0] = entry; /* "Return" address.  */
      stack[1] = bootflags | FREEBSD_RB_BOOTINFO;
      stack[2] = bootdev;
      stack[3] = 0;
      stack[4] = 0;
      stack[5] = 0;
      stack[6] = stack_target + 9 * sizeof (grub_uint32_t);
      stack[7] = bi.tags;
      stack[8] = kern_end;
      return grub_relocator32_boot (relocator, state);
    }

  /* Not reached.  */
  return GRUB_ERR_NONE;
}

static grub_err_t
grub_openbsd_boot (void)
{
  grub_uint32_t *stack;
  struct grub_relocator32_state state;
  void *curarg, *buf0, *arg0;
  grub_addr_t buf_target;
  grub_err_t err;
  grub_size_t tag_buf_len;

  err = grub_bsd_add_mmap ();
  if (err)
    return err;

  {
    struct bsd_tag *tag;
    tag_buf_len = 0;
    for (tag = tags; tag; tag = tag->next)
      tag_buf_len = ALIGN_VAR (tag_buf_len
			       + sizeof (struct grub_openbsd_bootargs)
			       + tag->len);
  }

  buf_target = GRUB_BSD_TEMP_BUFFER - 9 * sizeof (grub_uint32_t);
  {
    grub_relocator_chunk_t ch;
    err = grub_relocator_alloc_chunk_addr (relocator, &ch, buf_target,
					   tag_buf_len
					   + sizeof (struct grub_openbsd_bootargs)
					   + 9 * sizeof (grub_uint32_t));
    if (err)
      return err;
    buf0 = get_virtual_current_address (ch);
  }

  stack = (grub_uint32_t *) buf0;
  arg0 = curarg = stack + 9;

  {
    struct bsd_tag *tag;
    struct grub_openbsd_bootargs *head;

    for (tag = tags; tag; tag = tag->next)
      {
	head = curarg;
	head->ba_type = tag->type;
	head->ba_size = tag->len + sizeof (*head);
	curarg = head + 1;
	grub_memcpy (curarg, tag->data, tag->len);
	curarg = (grub_uint8_t *) curarg + tag->len;
	head->ba_next = (grub_uint8_t *) curarg - (grub_uint8_t *) buf0
	  + buf_target;
      }
    head = curarg;
    head->ba_type = OPENBSD_BOOTARG_END;
    head->ba_size = 0;
    head->ba_next = 0;
  }

  grub_video_set_mode ("text", 0, 0);

#ifdef GRUB_MACHINE_EFI
  err = grub_efi_finish_boot_services (NULL, NULL, NULL, NULL, NULL);
  if (err)
    return err;
#endif

  state.eip = entry;
  state.ebp = state.esp
    = ((grub_uint8_t *) stack - (grub_uint8_t *) buf0) + buf_target;
  stack[0] = entry;
  stack[1] = bootflags;
  stack[2] = openbsd_root;
  stack[3] = OPENBSD_BOOTARG_APIVER;
  stack[4] = 0;
  stack[5] = grub_mmap_get_upper () >> 10;
  stack[6] = grub_mmap_get_lower () >> 10;
  stack[7] = (grub_uint8_t *) curarg - (grub_uint8_t *) arg0;
  stack[8] = ((grub_uint8_t *) arg0 - (grub_uint8_t *) buf0) + buf_target;

  return grub_relocator32_boot (relocator, state);
}

static grub_err_t
grub_netbsd_setup_video (void)
{
  struct grub_video_mode_info mode_info;
  void *framebuffer;
  const char *modevar;
  struct grub_netbsd_btinfo_framebuf params;
  grub_err_t err;
  grub_video_driver_id_t driv_id;

  modevar = grub_env_get ("gfxpayload");

  /* Now all graphical modes are acceptable.
     May change in future if we have modes without framebuffer.  */
  if (modevar && *modevar != 0)
    {
      char *tmp;
      tmp = grub_xasprintf ("%s;" NETBSD_DEFAULT_VIDEO_MODE, modevar);
      if (! tmp)
	return grub_errno;
      err = grub_video_set_mode (tmp, 0, 0);
      grub_free (tmp);
    }
  else
    err = grub_video_set_mode (NETBSD_DEFAULT_VIDEO_MODE, 0, 0);

  if (err)
    return err;

  driv_id = grub_video_get_driver_id ();
  if (driv_id == GRUB_VIDEO_DRIVER_NONE)
    return GRUB_ERR_NONE;

  err = grub_video_get_info_and_fini (&mode_info, &framebuffer);

  if (err)
    return err;

  params.width = mode_info.width;
  params.height = mode_info.height;
  params.bpp = mode_info.bpp;
  params.pitch = mode_info.pitch;
  params.flags = 0;

  params.fbaddr = (grub_addr_t) framebuffer;

  params.red_mask_size = mode_info.red_mask_size;
  params.red_field_pos = mode_info.red_field_pos;
  params.green_mask_size = mode_info.green_mask_size;
  params.green_field_pos = mode_info.green_field_pos;
  params.blue_mask_size = mode_info.blue_mask_size;
  params.blue_field_pos = mode_info.blue_field_pos;

#ifdef GRUB_MACHINE_PCBIOS
  /* VESA packed modes may come with zeroed mask sizes, which need
     to be set here according to DAC Palette width.  If we don't,
     this results in Linux displaying a black screen.  */
  if (mode_info.bpp <= 8 && driv_id == GRUB_VIDEO_DRIVER_VBE)
    {
      struct grub_vbe_info_block controller_info;
      int status;
      int width = 8;

      status = grub_vbe_bios_get_controller_info (&controller_info);

      if (status == GRUB_VBE_STATUS_OK &&
	  (controller_info.capabilities & GRUB_VBE_CAPABILITY_DACWIDTH))
	status = grub_vbe_bios_set_dac_palette_width (&width);

      if (status != GRUB_VBE_STATUS_OK)
	/* 6 is default after mode reset.  */
	width = 6;

      params.red_mask_size = params.green_mask_size
	= params.blue_mask_size = width;
    }
#endif

  err = grub_bsd_add_meta (NETBSD_BTINFO_FRAMEBUF, &params, sizeof (params));
  return err;
}

static grub_err_t
grub_netbsd_add_modules (void)
{
  struct netbsd_module *mod;
  unsigned modcnt = 0;
  struct grub_netbsd_btinfo_modules *mods;
  unsigned i;
  grub_err_t err;

  for (mod = netbsd_mods; mod; mod = mod->next)
    modcnt++;

  mods = grub_malloc (sizeof (*mods) + sizeof (mods->mods[0]) * modcnt);
  if (!mods)
    return grub_errno;

  mods->num = modcnt;
  mods->last_addr = kern_end;
  for (mod = netbsd_mods, i = 0; mod; i++, mod = mod->next)
    mods->mods[i] = mod->mod;

  err = grub_bsd_add_meta (NETBSD_BTINFO_MODULES, mods,
			   sizeof (*mods) + sizeof (mods->mods[0]) * modcnt);
  grub_free (mods);
  return err;
}

static grub_err_t
grub_netbsd_boot (void)
{
  struct grub_netbsd_bootinfo *bootinfo;
  void *curarg, *arg0;
  grub_addr_t arg_target, stack_target;
  grub_uint32_t *stack;
  grub_err_t err;
  struct grub_relocator32_state state;
  grub_size_t tag_buf_len = 0;
  int tag_count = 0;

  err = grub_bsd_add_mmap ();
  if (err)
    return err;

  err = grub_netbsd_setup_video ();
  if (err)
    {
      grub_print_error ();
      grub_printf ("Booting however\n");
      grub_errno = GRUB_ERR_NONE;
    }

  err = grub_netbsd_add_modules ();
  if (err)
    return err;

  {
    struct bsd_tag *tag;
    tag_buf_len = 0;
    for (tag = tags; tag; tag = tag->next)
      {
	tag_buf_len = ALIGN_VAR (tag_buf_len
				 + sizeof (struct grub_netbsd_btinfo_common)
				 + tag->len);
	tag_count++;
      }
  }

  arg_target = kern_end;
  {
    grub_relocator_chunk_t ch;
    err = grub_relocator_alloc_chunk_addr (relocator, &ch,
					   arg_target, tag_buf_len
					   + sizeof (struct grub_netbsd_bootinfo)
					   + tag_count * sizeof (grub_uint32_t));
    if (err)
      return err;
    curarg = get_virtual_current_address (ch);
  }

  arg0 = curarg;
  bootinfo = (void *) ((grub_uint8_t *) arg0 + tag_buf_len);

  {
    struct bsd_tag *tag;
    unsigned i;

    bootinfo->bi_count = tag_count;
    for (tag = tags, i = 0; tag; i++, tag = tag->next)
      {
	struct grub_netbsd_btinfo_common *head = curarg;
	bootinfo->bi_data[i] = ((grub_uint8_t *) curarg - (grub_uint8_t *) arg0)
	  + arg_target;
	head->type = tag->type;
	head->len = tag->len + sizeof (*head);
	curarg = head + 1;
	grub_memcpy (curarg, tag->data, tag->len);
	curarg = (grub_uint8_t *) curarg + tag->len;
      }
  }

  {
    grub_relocator_chunk_t ch;
    err = grub_relocator_alloc_chunk_align (relocator, &ch, 0x10000, 0x90000,
					    7 * sizeof (grub_uint32_t), 4,
					    GRUB_RELOCATOR_PREFERENCE_NONE);
    if (err)
      return err;
    stack = get_virtual_current_address (ch);
    stack_target = get_physical_target_address (ch);
  }

#ifdef GRUB_MACHINE_EFI
  err = grub_efi_finish_boot_services (NULL, NULL, NULL, NULL, NULL);
  if (err)
    return err;
#endif

  state.eip = entry;
  state.esp = stack_target;
  state.ebp = stack_target;
  stack[0] = entry;
  stack[1] = bootflags;
  stack[2] = 0;
  stack[3] = ((grub_uint8_t *) bootinfo - (grub_uint8_t *) arg0) + arg_target;
  stack[4] = 0;
  stack[5] = grub_mmap_get_upper () >> 10;
  stack[6] = grub_mmap_get_lower () >> 10;

  return grub_relocator32_boot (relocator, state);
}

static grub_err_t
grub_bsd_unload (void)
{
  struct bsd_tag *tag, *next;
  for (tag = tags; tag; tag = next)
    {
      next = tag->next;
      grub_free (tag);
    }
  tags = NULL;
  tags_last = NULL;

  kernel_type = KERNEL_TYPE_NONE;
  grub_dl_unref (my_mod);

  grub_relocator_unload (relocator);
  relocator = NULL;

  return GRUB_ERR_NONE;
}

static grub_err_t
grub_bsd_load_aout (grub_file_t file)
{
  grub_addr_t load_addr, load_end;
  int ofs, align_page;
  union grub_aout_header ah;
  grub_err_t err;
  grub_size_t bss_size;

  if ((grub_file_seek (file, 0)) == (grub_off_t) - 1)
    return grub_errno;

  if (grub_file_read (file, &ah, sizeof (ah)) != sizeof (ah))
    return grub_error (GRUB_ERR_READ_ERROR, "cannot read the a.out header");

  if (grub_aout_get_type (&ah) != AOUT_TYPE_AOUT32)
    return grub_error (GRUB_ERR_BAD_OS, "invalid a.out header");

  entry = ah.aout32.a_entry & 0xFFFFFF;

  if (AOUT_GETMAGIC (ah.aout32) == AOUT32_ZMAGIC)
    {
      load_addr = entry;
      ofs = 0x1000;
      align_page = 0;
    }
  else
    {
      load_addr = entry & 0xF00000;
      ofs = sizeof (struct grub_aout32_header);
      align_page = 1;
    }

  if (load_addr < 0x100000)
    return grub_error (GRUB_ERR_BAD_OS, "load address below 1M");

  kern_start = load_addr;
  load_end = kern_end = load_addr + ah.aout32.a_text + ah.aout32.a_data;
  if (align_page)
    kern_end = ALIGN_PAGE (kern_end);

  if (ah.aout32.a_bss)
    {
      kern_end += ah.aout32.a_bss;
      if (align_page)
	kern_end = ALIGN_PAGE (kern_end);

      bss_size = kern_end - load_end;
    }
  else
    bss_size = 0;

  {
    grub_relocator_chunk_t ch;

    err = grub_relocator_alloc_chunk_addr (relocator, &ch,
					   kern_start, kern_end - kern_start);
    if (err)
      return err;
    kern_chunk_src = get_virtual_current_address (ch);
  }

  return grub_aout_load (file, ofs, kern_chunk_src,
			 ah.aout32.a_text + ah.aout32.a_data,
			 bss_size);
}

static int NESTED_FUNC_ATTR
grub_bsd_elf32_size_hook (grub_elf_t elf __attribute__ ((unused)),
			  Elf32_Phdr *phdr, void *arg __attribute__ ((unused)))
{
  Elf32_Addr paddr;

  if (phdr->p_type != PT_LOAD
      && phdr->p_type != PT_DYNAMIC)
      return 0;

  paddr = phdr->p_paddr & 0xFFFFFF;

  if (paddr < kern_start)
    kern_start = paddr;

  if (paddr + phdr->p_memsz > kern_end)
    kern_end = paddr + phdr->p_memsz;

  return 0;
}

static grub_err_t
grub_bsd_elf32_hook (Elf32_Phdr * phdr, grub_addr_t * addr, int *do_load)
{
  Elf32_Addr paddr;

  if (phdr->p_type != PT_LOAD
      && phdr->p_type != PT_DYNAMIC)
    {
      *do_load = 0;
      return 0;
    }

  *do_load = 1;
  phdr->p_paddr &= 0xFFFFFF;
  paddr = phdr->p_paddr;

  *addr = (grub_addr_t) (paddr - kern_start + (grub_uint8_t *) kern_chunk_src);

  return GRUB_ERR_NONE;
}

static int NESTED_FUNC_ATTR
grub_bsd_elf64_size_hook (grub_elf_t elf __attribute__ ((unused)),
			  Elf64_Phdr *phdr, void *arg __attribute__ ((unused)))
{
  Elf64_Addr paddr;

  if (phdr->p_type != PT_LOAD
      && phdr->p_type != PT_DYNAMIC)
    return 0;

  paddr = phdr->p_paddr & 0xffffff;

  if (paddr < kern_start)
    kern_start = paddr;

  if (paddr + phdr->p_memsz > kern_end)
    kern_end = paddr + phdr->p_memsz;

  return 0;
}

static grub_err_t
grub_bsd_elf64_hook (Elf64_Phdr * phdr, grub_addr_t * addr, int *do_load)
{
  Elf64_Addr paddr;

  if (phdr->p_type != PT_LOAD
      && phdr->p_type != PT_DYNAMIC)
    {
      *do_load = 0;
      return 0;
    }

  *do_load = 1;
  paddr = phdr->p_paddr & 0xffffff;

  *addr = (grub_addr_t) (paddr - kern_start + (grub_uint8_t *) kern_chunk_src);

  return GRUB_ERR_NONE;
}

static grub_err_t
grub_bsd_load_elf (grub_elf_t elf)
{
  grub_err_t err;

  kern_end = 0;
  kern_start = ~0;

  if (grub_elf_is_elf32 (elf))
    {
      grub_relocator_chunk_t ch;

      entry = elf->ehdr.ehdr32.e_entry & 0xFFFFFF;
      err = grub_elf32_phdr_iterate (elf, grub_bsd_elf32_size_hook, NULL);
      if (err)
	return err;
      err = grub_relocator_alloc_chunk_addr (relocator, &ch,
					     kern_start, kern_end - kern_start);
      if (err)
	return err;

      kern_chunk_src = get_virtual_current_address (ch);

      err = grub_elf32_load (elf, grub_bsd_elf32_hook, 0, 0);
      if (err)
	return err;
      if (kernel_type != KERNEL_TYPE_OPENBSD)
	return GRUB_ERR_NONE;
      return grub_openbsd_find_ramdisk32 (elf->file, kern_start,
					  kern_chunk_src, &openbsd_ramdisk);
    }
  else if (grub_elf_is_elf64 (elf))
    {
      is_64bit = 1;

      if (! grub_cpuid_has_longmode)
	return grub_error (GRUB_ERR_BAD_OS, "your CPU does not implement AMD64 architecture");

      /* FreeBSD has 64-bit entry point.  */
      if (kernel_type == KERNEL_TYPE_FREEBSD)
	{
	  entry = elf->ehdr.ehdr64.e_entry & 0xffffffff;
	  entry_hi = (elf->ehdr.ehdr64.e_entry >> 32) & 0xffffffff;
	}
      else
	{
	  entry = elf->ehdr.ehdr64.e_entry & 0x0fffffff;
	  entry_hi = 0;
	}

      err = grub_elf64_phdr_iterate (elf, grub_bsd_elf64_size_hook, NULL);
      if (err)
	return err;

      grub_dprintf ("bsd", "kern_start = %lx, kern_end = %lx\n",
		    (unsigned long) kern_start, (unsigned long) kern_end);
      {
	grub_relocator_chunk_t ch;

	err = grub_relocator_alloc_chunk_addr (relocator, &ch, kern_start,
					       kern_end - kern_start);
	if (err)
	  return err;
	kern_chunk_src = get_virtual_current_address (ch);
      }

      err = grub_elf64_load (elf, grub_bsd_elf64_hook, 0, 0);
      if (err)
	return err;
      if (kernel_type != KERNEL_TYPE_OPENBSD)
	return GRUB_ERR_NONE;
      return grub_openbsd_find_ramdisk64 (elf->file, kern_start,
					  kern_chunk_src, &openbsd_ramdisk);
    }
  else
    return grub_error (GRUB_ERR_BAD_OS, "invalid ELF");
}

static grub_err_t
grub_bsd_load (int argc, char *argv[])
{
  grub_file_t file;
  grub_elf_t elf;

  grub_dl_ref (my_mod);

  grub_loader_unset ();

  grub_memset (&openbsd_ramdisk, 0, sizeof (openbsd_ramdisk));

  if (argc == 0)
    {
      grub_error (GRUB_ERR_BAD_ARGUMENT, "no kernel specified");
      goto fail;
    }

  file = grub_gzfile_open (argv[0], 1);
  if (!file)
    goto fail;

  relocator = grub_relocator_new ();

  elf = grub_elf_file (file);
  if (elf)
    {
      is_elf_kernel = 1;
      grub_bsd_load_elf (elf);
      grub_elf_close (elf);
    }
  else
    {
      is_elf_kernel = 0;
      grub_errno = 0;
      grub_bsd_load_aout (file);
      grub_file_close (file);
    }

  kern_end = ALIGN_PAGE (kern_end);

fail:

  if (grub_errno != GRUB_ERR_NONE)
    grub_dl_unref (my_mod);

  return grub_errno;
}

static grub_uint32_t
grub_bsd_parse_flags (const struct grub_arg_list *state,
		      const grub_uint32_t * flags)
{
  grub_uint32_t result = 0;
  unsigned i;

  for (i = 0; flags[i]; i++)
    if (state[i].set)
      result |= flags[i];

  return result;
}

static grub_err_t
grub_cmd_freebsd (grub_extcmd_context_t ctxt, int argc, char *argv[])
{
  kernel_type = KERNEL_TYPE_FREEBSD;
  bootflags = grub_bsd_parse_flags (ctxt->state, freebsd_flags);

  if (grub_bsd_load (argc, argv) == GRUB_ERR_NONE)
    {
      kern_end = ALIGN_PAGE (kern_end);
      if (is_elf_kernel)
	{
	  grub_err_t err;
	  grub_uint64_t data = 0;
	  grub_file_t file;
	  int len = is_64bit ? 8 : 4;

	  err = grub_freebsd_add_meta_module (argv[0], is_64bit
					      ? FREEBSD_MODTYPE_KERNEL64
					      : FREEBSD_MODTYPE_KERNEL,
					      argc - 1, argv + 1,
					      kern_start,
					      kern_end - kern_start);
	  if (err)
	    return err;

	  file = grub_gzfile_open (argv[0], 1);
	  if (! file)
	    return grub_errno;

	  if (is_64bit)
	    err = grub_freebsd_load_elf_meta64 (relocator, file, &kern_end);
	  else
	    err = grub_freebsd_load_elf_meta32 (relocator, file, &kern_end);
	  if (err)
	    return err;

	  err = grub_bsd_add_meta (FREEBSD_MODINFO_METADATA |
				   FREEBSD_MODINFOMD_HOWTO, &data, 4);
	  if (err)
	    return err;

	  err = grub_bsd_add_meta (FREEBSD_MODINFO_METADATA |
				       FREEBSD_MODINFOMD_ENVP, &data, len);
	  if (err)
	    return err;

	  err = grub_bsd_add_meta (FREEBSD_MODINFO_METADATA |
				   FREEBSD_MODINFOMD_KERNEND, &data, len);
	  if (err)
	    return err;
	}
      grub_loader_set (grub_freebsd_boot, grub_bsd_unload, 0);
    }

  return grub_errno;
}

static grub_err_t
grub_cmd_openbsd (grub_extcmd_context_t ctxt, int argc, char *argv[])
{
  grub_uint32_t bootdev;

  kernel_type = KERNEL_TYPE_OPENBSD;
  bootflags = grub_bsd_parse_flags (ctxt->state, openbsd_flags);

  if (ctxt->state[OPENBSD_ROOT_ARG].set)
    {
      const char *arg = ctxt->state[OPENBSD_ROOT_ARG].arg;
      int unit, part;
      if (*(arg++) != 'w' || *(arg++) != 'd')
	return grub_error (GRUB_ERR_BAD_ARGUMENT,
			   "only device specifications of form "
			   "wd<number><lowercase letter> are supported");

      unit = grub_strtoul (arg, (char **) &arg, 10);
      if (! (arg && *arg >= 'a' && *arg <= 'z'))
	return grub_error (GRUB_ERR_BAD_ARGUMENT,
			   "only device specifications of form "
			   "wd<number><lowercase letter> are supported");

      part = *arg - 'a';

      bootdev = (OPENBSD_B_DEVMAGIC + (unit << OPENBSD_B_UNITSHIFT) +
		 (part << OPENBSD_B_PARTSHIFT));
    }
  else
    bootdev = 0;

  if (cmd->state[OPENBSD_SERIAL_ARG].set)
    {
      struct grub_openbsd_bootarg_console serial;
      char *ptr;
      unsigned port = 0;
      unsigned speed = 9600;

      grub_memset (&serial, 0, sizeof (serial));

      if (cmd->state[OPENBSD_SERIAL_ARG].arg)
	{
	  ptr = cmd->state[OPENBSD_SERIAL_ARG].arg;
	  if (grub_memcmp (ptr, "com", sizeof ("com") - 1) != 0)
	    return grub_error (GRUB_ERR_BAD_ARGUMENT,
			       "only com0-com3 are supported");
	  ptr += sizeof ("com") - 1;
	  port = grub_strtoul (ptr, &ptr, 0);
	  if (port >= 4)
	    return grub_error (GRUB_ERR_BAD_ARGUMENT,
			       "only com0-com3 are supported");
	  if (*ptr == ',')
	    {
	      ptr++; 
	      speed = grub_strtoul (ptr, &ptr, 0);
	      if (grub_errno)
		return grub_errno;
	    }
	}

      serial.device = (GRUB_OPENBSD_COM_MAJOR << 8) | port;
      serial.speed = speed;
	  
      grub_bsd_add_meta (OPENBSD_BOOTARG_CONSOLE, &serial, sizeof (serial));
      bootflags |= OPENBSD_RB_SERCONS;
    }
  else
    {
      struct grub_openbsd_bootarg_console serial;

      grub_memset (&serial, 0, sizeof (serial));
      serial.device = (GRUB_OPENBSD_VGA_MAJOR << 8);
      grub_bsd_add_meta (OPENBSD_BOOTARG_CONSOLE, &serial, sizeof (serial));
      bootflags &= ~OPENBSD_RB_SERCONS;
    }

  if (grub_bsd_load (argc, argv) == GRUB_ERR_NONE)
    {
      grub_loader_set (grub_openbsd_boot, grub_bsd_unload, 0);
      openbsd_root = bootdev;
    }

  return grub_errno;
}

static grub_err_t
grub_cmd_netbsd (grub_extcmd_context_t ctxt, int argc, char *argv[])
{
  grub_err_t err;
  kernel_type = KERNEL_TYPE_NETBSD;
  bootflags = grub_bsd_parse_flags (ctxt->state, netbsd_flags);

  if (grub_bsd_load (argc, argv) == GRUB_ERR_NONE)
    {
<<<<<<< HEAD
      grub_loader_set (grub_netbsd_boot, grub_bsd_unload, 1);
      if (ctxt->state[NETBSD_ROOT_ARG].set)
	netbsd_root = grub_strdup (ctxt->state[NETBSD_ROOT_ARG].arg);
=======
      if (is_elf_kernel)
	{
	  grub_file_t file;

	  file = grub_gzfile_open (argv[0], 1);
	  if (! file)
	    return grub_errno;

	  if (is_64bit)
	    err = grub_netbsd_load_elf_meta64 (relocator, file, &kern_end);
	  else
	    err = grub_netbsd_load_elf_meta32 (relocator, file, &kern_end);
	  if (err)
	    return err;
	}

      {
	char bootpath[GRUB_NETBSD_MAX_BOOTPATH_LEN];
	char *name;
	name = grub_strrchr (argv[0], '/');
	if (name)
	  name++;
	else
	  name = argv[0];
	grub_memset (bootpath, 0, sizeof (bootpath));
	grub_strncpy (bootpath, name, sizeof (bootpath) - 1);
	grub_bsd_add_meta (NETBSD_BTINFO_BOOTPATH, bootpath, sizeof (bootpath));
      }

      if (cmd->state[NETBSD_ROOT_ARG].set)
	{
	  char root[GRUB_NETBSD_MAX_ROOTDEVICE_LEN];
	  grub_memset (root, 0, sizeof (root));
	  grub_strncpy (root, cmd->state[NETBSD_ROOT_ARG].arg,
			sizeof (root) - 1);
	  grub_bsd_add_meta (NETBSD_BTINFO_ROOTDEVICE, root, sizeof (root));
	}
      if (cmd->state[NETBSD_SERIAL_ARG].set)
	{
	  struct grub_netbsd_btinfo_serial serial;
	  char *ptr;

	  grub_memset (&serial, 0, sizeof (serial));
	  grub_strcpy (serial.devname, "com");

	  if (cmd->state[NETBSD_SERIAL_ARG].arg)
	    {
	      ptr = cmd->state[NETBSD_SERIAL_ARG].arg;
	      if (grub_memcmp (ptr, "com", sizeof ("com") - 1) == 0)
		{
		  ptr += sizeof ("com") - 1;
		  serial.addr 
		    = grub_ns8250_hw_get_port (grub_strtoul (ptr, &ptr, 0));
		}
	      else
		serial.addr = grub_strtoul (ptr, &ptr, 0);
	      if (grub_errno)
		return grub_errno;

	      if (*ptr == ',')
		{
		  ptr++;
		  serial.speed = grub_strtoul (ptr, &ptr, 0);
		  if (grub_errno)
		    return grub_errno;
		}
	    }
	  
 	  grub_bsd_add_meta (NETBSD_BTINFO_CONSOLE, &serial, sizeof (serial));
	}
      else
	{
	  struct grub_netbsd_btinfo_serial cons;

	  grub_memset (&cons, 0, sizeof (cons));
	  grub_strcpy (cons.devname, "pc");

	  grub_bsd_add_meta (NETBSD_BTINFO_CONSOLE, &cons, sizeof (cons));
	}

      grub_loader_set (grub_netbsd_boot, grub_bsd_unload, 0);
>>>>>>> fd098555
    }

  return grub_errno;
}

static grub_err_t
grub_cmd_freebsd_loadenv (grub_command_t cmd __attribute__ ((unused)),
			  int argc, char *argv[])
{
  grub_file_t file = 0;
  char *buf = 0, *curr, *next;
  int len;

  if (kernel_type == KERNEL_TYPE_NONE)
    return grub_error (GRUB_ERR_BAD_ARGUMENT,
		       "you need to load the kernel first");

  if (kernel_type != KERNEL_TYPE_FREEBSD)
    return grub_error (GRUB_ERR_BAD_ARGUMENT,
		       "only FreeBSD supports environment");

  if (argc == 0)
    {
      grub_error (GRUB_ERR_BAD_ARGUMENT, "no filename");
      goto fail;
    }

  file = grub_gzfile_open (argv[0], 1);
  if ((!file) || (!file->size))
    goto fail;

  len = file->size;
  buf = grub_malloc (len + 1);
  if (!buf)
    goto fail;

  if (grub_file_read (file, buf, len) != len)
    goto fail;

  buf[len] = 0;

  next = buf;
  while (next)
    {
      char *p;

      curr = next;
      next = grub_strchr (curr, '\n');
      if (next)
	{

	  p = next - 1;
	  while (p > curr)
	    {
	      if ((*p != '\r') && (*p != ' ') && (*p != '\t'))
		break;
	      p--;
	    }

	  if ((p > curr) && (*p == '"'))
	    p--;

	  *(p + 1) = 0;
	  next++;
	}

      if (*curr == '#')
	continue;

      p = grub_strchr (curr, '=');
      if (!p)
	continue;

      *(p++) = 0;

      if (*curr)
	{
	  char *name;

	  if (*p == '"')
	    p++;

	  name = grub_xasprintf ("kFreeBSD.%s", curr);
	  if (!name)
	    goto fail;
	  if (grub_env_set (name, p))
	    {
	      grub_free (name);
	      goto fail;
	    }
	  grub_free (name);
	}
    }

fail:
  grub_free (buf);

  if (file)
    grub_file_close (file);

  return grub_errno;
}

static grub_err_t
grub_cmd_freebsd_module (grub_command_t cmd __attribute__ ((unused)),
			 int argc, char *argv[])
{
  grub_file_t file = 0;
  int modargc;
  char **modargv;
  char *type;
  grub_err_t err;
  void *src;

  if (kernel_type != KERNEL_TYPE_FREEBSD)
    return grub_error (GRUB_ERR_BAD_ARGUMENT, "no FreeBSD loaded");

  if (!is_elf_kernel)
    return grub_error (GRUB_ERR_BAD_ARGUMENT,
		       "only ELF kernel supports module");

  /* List the current modules if no parameter.  */
  if (!argc)
    {
      grub_freebsd_list_modules ();
      return 0;
    }

  file = grub_gzfile_open (argv[0], 1);
  if ((!file) || (!file->size))
    goto fail;

  {
    grub_relocator_chunk_t ch;
    err = grub_relocator_alloc_chunk_addr (relocator, &ch, kern_end, 
					   file->size);
    if (err)
      goto fail;
    src = get_virtual_current_address (ch);
  }


  grub_file_read (file, src, file->size);
  if (grub_errno)
    goto fail;

  modargc = argc - 1;
  modargv = argv + 1;

  if (modargc && (! grub_memcmp (modargv[0], "type=", 5)))
    {
      type = &modargv[0][5];
      modargc--;
      modargv++;
    }
  else
    type = FREEBSD_MODTYPE_RAW;

  err = grub_freebsd_add_meta_module (argv[0], type, modargc, modargv,
				      kern_end, file->size);
  if (err)
    goto fail;

  kern_end = ALIGN_PAGE (kern_end + file->size);

fail:
  if (file)
    grub_file_close (file);

  return grub_errno;
}

static grub_err_t
grub_netbsd_module_load (char *filename, grub_uint32_t type)
{
  grub_file_t file = 0;
  void *src;
  grub_err_t err;

  file = grub_gzfile_open (filename, 1);
  if ((!file) || (!file->size))
    goto fail;

  {
    grub_relocator_chunk_t ch;
    err = grub_relocator_alloc_chunk_addr (relocator, &ch, kern_end, 
					   file->size);
    if (err)
      goto fail;

    src = get_virtual_current_address (ch);
  }

  grub_file_read (file, src, file->size);
  if (grub_errno)
    goto fail;

  err = grub_netbsd_add_meta_module (filename, type, kern_end, file->size);

  if (err)
    goto fail;

  kern_end = ALIGN_PAGE (kern_end + file->size);

fail:
  if (file)
    grub_file_close (file);

  return grub_errno;
}

static grub_err_t
grub_cmd_netbsd_module (grub_command_t cmd,
			int argc, char *argv[])
{
  grub_uint32_t type;

  if (kernel_type != KERNEL_TYPE_NETBSD)
    return grub_error (GRUB_ERR_BAD_ARGUMENT, "no NetBSD loaded");

  if (!is_elf_kernel)
    return grub_error (GRUB_ERR_BAD_ARGUMENT,
		       "only ELF kernel supports module");

  /* List the current modules if no parameter.  */
  if (!argc)
    {
      grub_netbsd_list_modules ();
      return 0;
    }

  if (grub_strcmp (cmd->name, "knetbsd_module_elf") == 0)
    type = GRUB_NETBSD_MODULE_ELF;
  else
    type = GRUB_NETBSD_MODULE_RAW;

  return grub_netbsd_module_load (argv[0], type);
}

static grub_err_t
grub_cmd_freebsd_module_elf (grub_command_t cmd __attribute__ ((unused)),
			     int argc, char *argv[])
{
  grub_file_t file = 0;
  grub_err_t err;

  if (kernel_type == KERNEL_TYPE_NONE)
    return grub_error (GRUB_ERR_BAD_ARGUMENT,
		       "you need to load the kernel first");

  if (kernel_type != KERNEL_TYPE_FREEBSD)
    return grub_error (GRUB_ERR_BAD_ARGUMENT,
		       "only FreeBSD supports module");

  if (! is_elf_kernel)
    return grub_error (GRUB_ERR_BAD_ARGUMENT,
		       "only ELF kernel supports module");

  /* List the current modules if no parameter.  */
  if (! argc)
    {
      grub_freebsd_list_modules ();
      return 0;
    }

  file = grub_gzfile_open (argv[0], 1);
  if (!file)
    return grub_errno;
  if (!file->size)
    {
      grub_file_close (file);
      return grub_errno;
    }

  if (is_64bit)
    err = grub_freebsd_load_elfmodule_obj64 (relocator, file,
					     argc, argv, &kern_end);
  else
    err = grub_freebsd_load_elfmodule32 (relocator, file,
					 argc, argv, &kern_end);
  grub_file_close (file);

  return err;
}

static grub_err_t
grub_cmd_openbsd_ramdisk (grub_command_t cmd __attribute__ ((unused)),
		      int argc, char *args[])
{
  grub_file_t file;
  grub_size_t size;

  if (argc != 1)
    return grub_error (GRUB_ERR_BAD_ARGUMENT, "file name required");

  if (kernel_type != KERNEL_TYPE_OPENBSD)
    return grub_error (GRUB_ERR_BAD_OS, "no kOpenBSD loaded");

  if (!openbsd_ramdisk.max_size)
    return grub_error (GRUB_ERR_BAD_OS, "your kOpenBSD doesn't support ramdisk");

  file = grub_gzfile_open (args[0], 1);
  if (! file)
    return grub_error (GRUB_ERR_FILE_NOT_FOUND,
		       "couldn't load ramdisk");

  size = grub_file_size (file);

  if (size > openbsd_ramdisk.max_size)
    {
      grub_file_close (file);
      return grub_error (GRUB_ERR_BAD_OS, "your kOpenBSD supports ramdisk only"
			 " up to %u bytes, however you supplied a %u bytes one",
			 openbsd_ramdisk.max_size, size);
    }

  if (grub_file_read (file, openbsd_ramdisk.target, size)
      != (grub_ssize_t) (size))
    {
      grub_file_close (file);
      grub_error_push ();
      return grub_error (GRUB_ERR_BAD_OS, "couldn't read file %s", args[0]);
    }
  grub_memset (openbsd_ramdisk.target + size, 0,
	       openbsd_ramdisk.max_size - size);
  *openbsd_ramdisk.size = ALIGN_UP (size, 512);

  return GRUB_ERR_NONE;
}

static grub_extcmd_t cmd_freebsd, cmd_openbsd, cmd_netbsd;
static grub_command_t cmd_freebsd_loadenv, cmd_freebsd_module;
static grub_command_t cmd_netbsd_module, cmd_freebsd_module_elf;
static grub_command_t cmd_netbsd_module_elf, cmd_openbsd_ramdisk;

GRUB_MOD_INIT (bsd)
{
  cmd_freebsd = grub_register_extcmd ("kfreebsd", grub_cmd_freebsd,
				      GRUB_COMMAND_FLAG_BOTH,
				      N_("FILE"), N_("Load kernel of FreeBSD."),
				      freebsd_opts);
  cmd_openbsd = grub_register_extcmd ("kopenbsd", grub_cmd_openbsd,
				      GRUB_COMMAND_FLAG_BOTH,
				      N_("FILE"), N_("Load kernel of OpenBSD."),
				      openbsd_opts);
  cmd_netbsd = grub_register_extcmd ("knetbsd", grub_cmd_netbsd,
				     GRUB_COMMAND_FLAG_BOTH,
				     N_("FILE"), N_("Load kernel of NetBSD."),
				     netbsd_opts);
  cmd_freebsd_loadenv =
    grub_register_command ("kfreebsd_loadenv", grub_cmd_freebsd_loadenv,
			   0, N_("Load FreeBSD env."));
  cmd_freebsd_module =
    grub_register_command ("kfreebsd_module", grub_cmd_freebsd_module,
			   0, N_("Load FreeBSD kernel module."));
  cmd_netbsd_module =
    grub_register_command ("knetbsd_module", grub_cmd_netbsd_module,
			   0, N_("Load NetBSD kernel module."));
  cmd_netbsd_module_elf =
    grub_register_command ("knetbsd_module_elf", grub_cmd_netbsd_module,
			   0, N_("Load NetBSD kernel module (ELF)."));
  cmd_freebsd_module_elf =
    grub_register_command ("kfreebsd_module_elf", grub_cmd_freebsd_module_elf,
			   0, N_("Load FreeBSD kernel module (ELF)."));

  cmd_openbsd_ramdisk = grub_register_command ("kopenbsd_ramdisk",
					       grub_cmd_openbsd_ramdisk, 0,
					       "Load kOpenBSD ramdisk. ");

  my_mod = mod;
}

GRUB_MOD_FINI (bsd)
{
  grub_unregister_extcmd (cmd_freebsd);
  grub_unregister_extcmd (cmd_openbsd);
  grub_unregister_extcmd (cmd_netbsd);

  grub_unregister_command (cmd_freebsd_loadenv);
  grub_unregister_command (cmd_freebsd_module);
  grub_unregister_command (cmd_netbsd_module);
  grub_unregister_command (cmd_freebsd_module_elf);
  grub_unregister_command (cmd_netbsd_module_elf);
  grub_unregister_command (cmd_openbsd_ramdisk);

  grub_bsd_unload ();
}<|MERGE_RESOLUTION|>--- conflicted
+++ resolved
@@ -1459,7 +1459,7 @@
   else
     bootdev = 0;
 
-  if (cmd->state[OPENBSD_SERIAL_ARG].set)
+  if (ctxt->state[OPENBSD_SERIAL_ARG].set)
     {
       struct grub_openbsd_bootarg_console serial;
       char *ptr;
@@ -1468,9 +1468,9 @@
 
       grub_memset (&serial, 0, sizeof (serial));
 
-      if (cmd->state[OPENBSD_SERIAL_ARG].arg)
+      if (ctxt->state[OPENBSD_SERIAL_ARG].arg)
 	{
-	  ptr = cmd->state[OPENBSD_SERIAL_ARG].arg;
+	  ptr = ctxt->state[OPENBSD_SERIAL_ARG].arg;
 	  if (grub_memcmp (ptr, "com", sizeof ("com") - 1) != 0)
 	    return grub_error (GRUB_ERR_BAD_ARGUMENT,
 			       "only com0-com3 are supported");
@@ -1522,11 +1522,6 @@
 
   if (grub_bsd_load (argc, argv) == GRUB_ERR_NONE)
     {
-<<<<<<< HEAD
-      grub_loader_set (grub_netbsd_boot, grub_bsd_unload, 1);
-      if (ctxt->state[NETBSD_ROOT_ARG].set)
-	netbsd_root = grub_strdup (ctxt->state[NETBSD_ROOT_ARG].arg);
-=======
       if (is_elf_kernel)
 	{
 	  grub_file_t file;
@@ -1556,15 +1551,15 @@
 	grub_bsd_add_meta (NETBSD_BTINFO_BOOTPATH, bootpath, sizeof (bootpath));
       }
 
-      if (cmd->state[NETBSD_ROOT_ARG].set)
+      if (ctxt->state[NETBSD_ROOT_ARG].set)
 	{
 	  char root[GRUB_NETBSD_MAX_ROOTDEVICE_LEN];
 	  grub_memset (root, 0, sizeof (root));
-	  grub_strncpy (root, cmd->state[NETBSD_ROOT_ARG].arg,
+	  grub_strncpy (root, ctxt->state[NETBSD_ROOT_ARG].arg,
 			sizeof (root) - 1);
 	  grub_bsd_add_meta (NETBSD_BTINFO_ROOTDEVICE, root, sizeof (root));
 	}
-      if (cmd->state[NETBSD_SERIAL_ARG].set)
+      if (ctxt->state[NETBSD_SERIAL_ARG].set)
 	{
 	  struct grub_netbsd_btinfo_serial serial;
 	  char *ptr;
@@ -1572,9 +1567,9 @@
 	  grub_memset (&serial, 0, sizeof (serial));
 	  grub_strcpy (serial.devname, "com");
 
-	  if (cmd->state[NETBSD_SERIAL_ARG].arg)
+	  if (ctxt->state[NETBSD_SERIAL_ARG].arg)
 	    {
-	      ptr = cmd->state[NETBSD_SERIAL_ARG].arg;
+	      ptr = ctxt->state[NETBSD_SERIAL_ARG].arg;
 	      if (grub_memcmp (ptr, "com", sizeof ("com") - 1) == 0)
 		{
 		  ptr += sizeof ("com") - 1;
@@ -1608,7 +1603,6 @@
 	}
 
       grub_loader_set (grub_netbsd_boot, grub_bsd_unload, 0);
->>>>>>> fd098555
     }
 
   return grub_errno;
