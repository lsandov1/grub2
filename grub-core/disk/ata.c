/* ata.c - ATA disk access.  */
/*
 *  GRUB  --  GRand Unified Bootloader
 *  Copyright (C) 2007, 2008, 2009  Free Software Foundation, Inc.
 *
 *  GRUB is free software: you can redistribute it and/or modify
 *  it under the terms of the GNU General Public License as published by
 *  the Free Software Foundation, either version 3 of the License, or
 *  (at your option) any later version.
 *
 *  GRUB is distributed in the hope that it will be useful,
 *  but WITHOUT ANY WARRANTY; without even the implied warranty of
 *  MERCHANTABILITY or FITNESS FOR A PARTICULAR PURPOSE.  See the
 *  GNU General Public License for more details.
 *
 *  You should have received a copy of the GNU General Public License
 *  along with GRUB.  If not, see <http://www.gnu.org/licenses/>.
 */

#include <grub/ata.h>
#include <grub/dl.h>
#include <grub/disk.h>
#include <grub/mm.h>
#include <grub/scsi.h>

GRUB_MOD_LICENSE ("GPLv3+");

static grub_ata_dev_t grub_ata_dev_list;

/* Byteorder has to be changed before strings can be read.  */
static void
grub_ata_strncpy (char *dst, char *src, grub_size_t len)
{
  grub_uint16_t *src16 = (grub_uint16_t *) src;
  grub_uint16_t *dst16 = (grub_uint16_t *) dst;
  unsigned int i;

  for (i = 0; i < len / 2; i++)
    *(dst16++) = grub_be_to_cpu16 (*(src16++));
  dst[len] = '\0';
}

static void
grub_ata_dumpinfo (struct grub_ata *dev, char *info)
{
  char text[41];

  /* The device information was read, dump it for debugging.  */
  grub_ata_strncpy (text, info + 20, 20);
  grub_dprintf ("ata", "Serial: %s\n", text);
  grub_ata_strncpy (text, info + 46, 8);
  grub_dprintf ("ata", "Firmware: %s\n", text);
  grub_ata_strncpy (text, info + 54, 40);
  grub_dprintf ("ata", "Model: %s\n", text);

  if (! dev->atapi)
    {
      grub_dprintf ("ata", "Addressing: %d\n", dev->addr);
      grub_dprintf ("ata", "Sectors: %lld\n", (unsigned long long) dev->size);
    }
}

static grub_err_t
grub_atapi_identify (struct grub_ata *dev)
{
  struct grub_disk_ata_pass_through_parms parms;
  char *info;
  grub_err_t err;

  info = grub_malloc (GRUB_DISK_SECTOR_SIZE);
  if (! info)
    return grub_errno;

  grub_memset (&parms, 0, sizeof (parms));
  parms.taskfile.disk = 0xE0;
  parms.taskfile.cmd = GRUB_ATA_CMD_IDENTIFY_PACKET_DEVICE;
  parms.size = GRUB_DISK_SECTOR_SIZE;
  parms.buffer = info;

  err = dev->dev->readwrite (dev, &parms, *dev->present);
  if (err)
    {
      *dev->present = 0;
      return err;
    }

  if (parms.size != GRUB_DISK_SECTOR_SIZE)
    {
      *dev->present = 0;
      return grub_error (GRUB_ERR_UNKNOWN_DEVICE,
			 "device cannot be identified");
    }

  dev->atapi = 1;

  grub_ata_dumpinfo (dev, info);

  grub_free (info);

  return GRUB_ERR_NONE;
}

static grub_err_t
grub_ata_identify (struct grub_ata *dev)
{
  struct grub_disk_ata_pass_through_parms parms;
  char *info;
  grub_uint16_t *info16;
  grub_err_t err;

  info = grub_malloc (GRUB_DISK_SECTOR_SIZE);
  if (! info)
    return grub_errno;

  info16 = (grub_uint16_t *) info;
  grub_memset (&parms, 0, sizeof (parms));
  parms.buffer = info;
  parms.size = GRUB_DISK_SECTOR_SIZE;
  parms.taskfile.disk = 0xE0;

  parms.taskfile.cmd = GRUB_ATA_CMD_IDENTIFY_DEVICE;

  err = dev->dev->readwrite (dev, &parms, *dev->present);

  if (err || parms.size != GRUB_DISK_SECTOR_SIZE)
    {
      grub_uint8_t sts = parms.taskfile.status;
      grub_free (info);
      grub_errno = GRUB_ERR_NONE;
      if ((sts & (GRUB_ATA_STATUS_BUSY | GRUB_ATA_STATUS_DRQ
	  | GRUB_ATA_STATUS_ERR)) == GRUB_ATA_STATUS_ERR
	  && (parms.taskfile.error & 0x04 /* ABRT */))
	/* Device without ATA IDENTIFY, try ATAPI.  */
	return grub_atapi_identify (dev);

      else if (sts == 0x00)
	{
	  *dev->present = 0;
	  /* No device, return error but don't print message.  */
	  return GRUB_ERR_UNKNOWN_DEVICE;
	}
      else
	{
	  *dev->present = 0;
	  /* Other Error.  */
	  return grub_error (GRUB_ERR_UNKNOWN_DEVICE,
			     "device cannot be identified");
	}
    }

  /* Now it is certain that this is not an ATAPI device.  */
  dev->atapi = 0;

  /* CHS is always supported.  */
  dev->addr = GRUB_ATA_CHS;

  /* Check if LBA is supported.  */
  if (info16[49] & (1 << 9))
    {
      /* Check if LBA48 is supported.  */
      if (info16[83] & (1 << 10))
	dev->addr = GRUB_ATA_LBA48;
      else
	dev->addr = GRUB_ATA_LBA;
    }

  /* Determine the amount of sectors.  */
  if (dev->addr != GRUB_ATA_LBA48)
    dev->size = grub_le_to_cpu32(*((grub_uint32_t *) &info16[60]));
  else
    dev->size = grub_le_to_cpu64(*((grub_uint64_t *) &info16[100]));

  /* Read CHS information.  */
  dev->cylinders = info16[1];
  dev->heads = info16[3];
  dev->sectors_per_track = info16[6];

  grub_ata_dumpinfo (dev, info);

  grub_free(info);

  return 0;
}

static grub_err_t
grub_ata_setaddress (struct grub_ata *dev,
		     struct grub_disk_ata_pass_through_parms *parms,
		     grub_disk_addr_t sector,
		     grub_size_t size,
		     grub_ata_addressing_t addressing)
{
  switch (addressing)
    {
    case GRUB_ATA_CHS:
      {
	unsigned int cylinder;
	unsigned int head;
	unsigned int sect;

	/* Calculate the sector, cylinder and head to use.  */
	sect = ((grub_uint32_t) sector % dev->sectors_per_track) + 1;
	cylinder = (((grub_uint32_t) sector / dev->sectors_per_track)
		    / dev->heads);
	head = ((grub_uint32_t) sector / dev->sectors_per_track) % dev->heads;

	if (sect > dev->sectors_per_track
	    || cylinder > dev->cylinders
	    || head > dev->heads)
	  return grub_error (GRUB_ERR_OUT_OF_RANGE,
			     "sector %d cannot be addressed "
			     "using CHS addressing", sector);
	
	parms->taskfile.disk = 0xE0 | head;
	parms->taskfile.sectnum = sect;
	parms->taskfile.cyllsb = cylinder & 0xFF;
	parms->taskfile.cylmsb = cylinder >> 8;

	break;
      }

    case GRUB_ATA_LBA:
      if (size == 256)
	size = 0;
      parms->taskfile.disk = 0xE0 | ((sector >> 24) & 0x0F);

      parms->taskfile.sectors = size;
      parms->taskfile.lba_low = sector & 0xFF;
      parms->taskfile.lba_mid = (sector >> 8) & 0xFF;
      parms->taskfile.lba_high = (sector >> 16) & 0xFF;
      break;

    case GRUB_ATA_LBA48:
      if (size == 65536)
	size = 0;

      parms->taskfile.disk = 0xE0;

      /* Set "Previous".  */
      parms->taskfile.sectors = size & 0xFF;
      parms->taskfile.lba_low = sector & 0xFF;
      parms->taskfile.lba_mid = (sector >> 8) & 0xFF;
      parms->taskfile.lba_high = (sector >> 16) & 0xFF;

      /* Set "Current".  */
      parms->taskfile.sectors48 = (size >> 8) & 0xFF;
      parms->taskfile.lba48_low = (sector >> 24) & 0xFF;
      parms->taskfile.lba48_mid = (sector >> 32) & 0xFF;
      parms->taskfile.lba48_high = (sector >> 40) & 0xFF;

      break;
    }

  return GRUB_ERR_NONE;
}

static grub_err_t
grub_ata_readwrite (grub_disk_t disk, grub_disk_addr_t sector,
		    grub_size_t size, char *buf, int rw)
{
  struct grub_ata *ata = disk->data;

  grub_ata_addressing_t addressing = ata->addr;
  grub_size_t batch;
  int cmd, cmd_write;

  grub_dprintf("ata", "grub_ata_readwrite (size=%llu, rw=%d)\n",
	       (unsigned long long) size, rw);

  if (addressing == GRUB_ATA_LBA48 && ((sector + size) >> 28) != 0)
    {
      batch = 65536;
      if (ata->dma)
	{
	  cmd = GRUB_ATA_CMD_READ_SECTORS_DMA_EXT;
	  cmd_write = GRUB_ATA_CMD_WRITE_SECTORS_DMA_EXT;
	}
      else
	{
	  cmd = GRUB_ATA_CMD_READ_SECTORS_EXT;
	  cmd_write = GRUB_ATA_CMD_WRITE_SECTORS_EXT;
	}
    }
  else
    {
      if (addressing == GRUB_ATA_LBA48)
	addressing = GRUB_ATA_LBA;
      if (addressing != GRUB_ATA_CHS)
	batch = 256;
      else
	batch = 1;
      if (ata->dma)
	{
	  cmd = GRUB_ATA_CMD_READ_SECTORS_DMA;
	  cmd_write = GRUB_ATA_CMD_WRITE_SECTORS_DMA;
	}
      else
	{
	  cmd = GRUB_ATA_CMD_READ_SECTORS;
	  cmd_write = GRUB_ATA_CMD_WRITE_SECTORS;
	}
    }    

  grub_size_t nsectors = 0;
  while (nsectors < size)
    {
      struct grub_disk_ata_pass_through_parms parms;
      grub_err_t err;

      if (size - nsectors < batch)
	batch = size - nsectors;

      grub_dprintf("ata", "rw=%d, sector=%llu, batch=%llu\n", rw, (unsigned long long) sector, (unsigned long long) batch);
      grub_memset (&parms, 0, sizeof (parms));
      grub_ata_setaddress (ata, &parms, sector, batch, addressing);
      parms.taskfile.cmd = (! rw ? cmd : cmd_write);
      parms.buffer = buf;
      parms.size = batch * GRUB_DISK_SECTOR_SIZE;
      parms.write = rw;
      if (ata->dma)
	parms.dma = 1;
  
      err = ata->dev->readwrite (ata, &parms, 0);
      if (err)
	return err;
      if (parms.size != batch * GRUB_DISK_SECTOR_SIZE)
	return grub_error (GRUB_ERR_READ_ERROR, "incomplete read");
      buf += GRUB_DISK_SECTOR_SIZE * batch;
      sector += batch;
      nsectors += batch;
    }

  return GRUB_ERR_NONE;
}



<<<<<<< HEAD
static int
grub_ata_iterate (int (*hook) (const char *name),
		  grub_disk_pull_t pull)
=======
static inline void
grub_ata_real_close (struct grub_ata *ata)
>>>>>>> 1c358e59
{
  if (ata->dev->close)
    ata->dev->close (ata);
}

static struct grub_ata *
grub_ata_real_open (int id, int bus)
{
  struct grub_ata *ata;
  grub_ata_dev_t p;

<<<<<<< HEAD
  if (pull != GRUB_DISK_PULL_NONE)
    return 0;

  for (dev = grub_ata_devices; dev; dev = dev->next)
=======
  ata = grub_malloc (sizeof (*ata));
  if (!ata)
    return NULL;
  for (p = grub_ata_dev_list; p; p = p->next)
>>>>>>> 1c358e59
    {
      grub_err_t err;
      if (p->open (id, bus, ata))
	{
	  grub_errno = GRUB_ERR_NONE;
	  continue;
	}
      ata->dev = p;
      /* Use the IDENTIFY DEVICE command to query the device.  */
      err = grub_ata_identify (ata);
      if (err)
	{
	  grub_free (ata);
	  return NULL;
	}
      return ata;
    }
  grub_free (ata);
  grub_error (GRUB_ERR_UNKNOWN_DEVICE, "no such ATA device");
  return NULL;
}

static int
grub_ata_iterate (int (*hook_in) (const char *name))
{
  auto int hook (int id, int bus);
  int hook (int id, int bus)
  {
    struct grub_ata *ata;
    int ret;
    char devname[40];

    ata = grub_ata_real_open (id, bus);

    if (!ata)
      {
	grub_errno = GRUB_ERR_NONE;
	return 0;
      }
    if (ata->atapi)
      {
	grub_ata_real_close (ata);
	return 0;
      }
    grub_snprintf (devname, sizeof (devname), 
		   "%s%d", grub_scsi_names[id], bus);
    ret = hook_in (devname);
    grub_ata_real_close (ata);
    return ret;
  }

  grub_ata_dev_t p;
  
  for (p = grub_ata_dev_list; p; p = p->next)
    if (p->iterate && p->iterate (hook))
      return 1;
  return 0;
}

static grub_err_t
grub_ata_open (const char *name, grub_disk_t disk,
	       grub_disk_pull_t pull __attribute__ ((unused)))
{
  unsigned id, bus;
  struct grub_ata *ata;

  for (id = 0; id < GRUB_SCSI_NUM_SUBSYSTEMS; id++)
    if (grub_strncmp (grub_scsi_names[id], name,
		      grub_strlen (grub_scsi_names[id])) == 0
	&& grub_isdigit (name[grub_strlen (grub_scsi_names[id])]))
      break;
  if (id == GRUB_SCSI_NUM_SUBSYSTEMS)
    return grub_error (GRUB_ERR_UNKNOWN_DEVICE, "not an ATA harddisk");
  bus = grub_strtoul (name + grub_strlen (grub_scsi_names[id]), 0, 0);
  ata = grub_ata_real_open (id, bus);
  if (!ata)
    return grub_errno;

  if (ata->atapi)
    return grub_error (GRUB_ERR_UNKNOWN_DEVICE, "not an ATA harddisk");

  disk->total_sectors = ata->size;

  disk->id = grub_make_scsi_id (id, bus, 0);

  disk->data = ata;

  return 0;
}

static void
grub_ata_close (grub_disk_t disk)
{
  struct grub_ata *ata = disk->data;
  grub_ata_real_close (ata);
}

static grub_err_t
grub_ata_read (grub_disk_t disk, grub_disk_addr_t sector,
	       grub_size_t size, char *buf)
{
  return grub_ata_readwrite (disk, sector, size, buf, 0);
}

static grub_err_t
grub_ata_write (grub_disk_t disk,
		grub_disk_addr_t sector,
		grub_size_t size,
		const char *buf)
{
  return grub_ata_readwrite (disk, sector, size, (char *) buf, 1);
}

static struct grub_disk_dev grub_atadisk_dev =
  {
    .name = "ATA",
    .id = GRUB_DISK_DEVICE_ATA_ID,
    .iterate = grub_ata_iterate,
    .open = grub_ata_open,
    .close = grub_ata_close,
    .read = grub_ata_read,
    .write = grub_ata_write,
    .next = 0
  };



/* ATAPI code.  */

static grub_err_t
grub_atapi_read (struct grub_scsi *scsi, grub_size_t cmdsize, char *cmd,
		 grub_size_t size, char *buf)
{
  struct grub_ata *dev = scsi->data;
  struct grub_disk_ata_pass_through_parms parms;
  grub_err_t err;

  grub_dprintf("ata", "grub_atapi_read (size=%llu)\n", (unsigned long long) size);
  grub_memset (&parms, 0, sizeof (parms));

  parms.taskfile.disk = 0;
  parms.taskfile.features = 0;
  parms.taskfile.atapi_ireason = 0;
  parms.taskfile.atapi_cnthigh = size >> 8;
  parms.taskfile.atapi_cntlow = size & 0xff;
  parms.taskfile.cmd = GRUB_ATA_CMD_PACKET;
  parms.cmd = cmd;
  parms.cmdsize = cmdsize;

  parms.size = size;
  parms.buffer = buf;
  
  err = dev->dev->readwrite (dev, &parms, 0);
  if (err)
    return err;

  if (parms.size != size)
    return grub_error (GRUB_ERR_READ_ERROR, "incomplete ATAPI read");
  return GRUB_ERR_NONE;
}

static grub_err_t
grub_atapi_write (struct grub_scsi *scsi __attribute__((unused)),
		  grub_size_t cmdsize __attribute__((unused)),
		  char *cmd __attribute__((unused)),
		  grub_size_t size __attribute__((unused)),
		  char *buf __attribute__((unused)))
{
  // XXX: scsi.mod does not use write yet.
  return grub_error (GRUB_ERR_NOT_IMPLEMENTED_YET, "ATAPI write not implemented");
}

static grub_err_t
grub_atapi_open (int id, int bus, struct grub_scsi *scsi)
{
  struct grub_ata *ata;

  ata = grub_ata_real_open (id, bus);
  if (!ata)
    return grub_errno;
    
  if (! ata->atapi)
    return grub_error (GRUB_ERR_UNKNOWN_DEVICE, "no such ATAPI device");

  scsi->data = ata;
  scsi->luns = 1;

  return GRUB_ERR_NONE;
}

static int
grub_atapi_iterate (int NESTED_FUNC_ATTR (*hook_in) (int id, int bus, int luns))
{
  auto int hook (int id, int bus);
  int hook (int id, int bus)
  {
    struct grub_ata *ata;
    int ret;

    ata = grub_ata_real_open (id, bus);

    if (!ata)
      {
	grub_errno = GRUB_ERR_NONE;
	return 0;
      }
    if (!ata->atapi)
      {
	grub_ata_real_close (ata);
	return 0;
      }
    ret = hook_in (id, bus, 1);
    grub_ata_real_close (ata);
    return ret;
  }

  grub_ata_dev_t p;
  
  for (p = grub_ata_dev_list; p; p = p->next)
    if (p->iterate && p->iterate (hook))
      return 1;
  return 0;
}

static void
grub_atapi_close (grub_scsi_t disk)
{
  struct grub_ata *ata = disk->data;
  grub_ata_real_close (ata);
}


void
grub_ata_dev_register (grub_ata_dev_t dev)
{
  dev->next = grub_ata_dev_list;
  grub_ata_dev_list = dev;
}

void
grub_ata_dev_unregister (grub_ata_dev_t dev)
{
  grub_ata_dev_t *p, q;

  for (p = &grub_ata_dev_list, q = *p; q; p = &(q->next), q = q->next)
    if (q == dev)
      {
        *p = q->next;
	break;
      }
}

static struct grub_scsi_dev grub_atapi_dev =
  {
    .iterate = grub_atapi_iterate,
    .open = grub_atapi_open,
    .close = grub_atapi_close,
    .read = grub_atapi_read,
    .write = grub_atapi_write,
    .next = 0
  };



GRUB_MOD_INIT(ata)
{
  grub_disk_dev_register (&grub_atadisk_dev);

  /* ATAPI devices are handled by scsi.mod.  */
  grub_scsi_dev_register (&grub_atapi_dev);
}

GRUB_MOD_FINI(ata)
{
  grub_scsi_dev_unregister (&grub_atapi_dev);
  grub_disk_dev_unregister (&grub_atadisk_dev);
}<|MERGE_RESOLUTION|>--- conflicted
+++ resolved
@@ -335,14 +335,8 @@
  
 
-<<<<<<< HEAD
-static int
-grub_ata_iterate (int (*hook) (const char *name),
-		  grub_disk_pull_t pull)
-=======
 static inline void
 grub_ata_real_close (struct grub_ata *ata)
->>>>>>> 1c358e59
 {
   if (ata->dev->close)
     ata->dev->close (ata);
@@ -354,17 +348,10 @@
   struct grub_ata *ata;
   grub_ata_dev_t p;
 
-<<<<<<< HEAD
-  if (pull != GRUB_DISK_PULL_NONE)
-    return 0;
-
-  for (dev = grub_ata_devices; dev; dev = dev->next)
-=======
   ata = grub_malloc (sizeof (*ata));
   if (!ata)
     return NULL;
   for (p = grub_ata_dev_list; p; p = p->next)
->>>>>>> 1c358e59
     {
       grub_err_t err;
       if (p->open (id, bus, ata))
@@ -388,7 +375,8 @@
 }
 
 static int
-grub_ata_iterate (int (*hook_in) (const char *name))
+grub_ata_iterate (int (*hook_in) (const char *name),
+		  grub_disk_pull_t pull)
 {
   auto int hook (int id, int bus);
   int hook (int id, int bus)
@@ -419,7 +407,7 @@
   grub_ata_dev_t p;
   
   for (p = grub_ata_dev_list; p; p = p->next)
-    if (p->iterate && p->iterate (hook))
+    if (p->iterate && p->iterate (hook, pull))
       return 1;
   return 0;
 }
@@ -557,7 +545,8 @@
 }
 
 static int
-grub_atapi_iterate (int NESTED_FUNC_ATTR (*hook_in) (int id, int bus, int luns))
+grub_atapi_iterate (int NESTED_FUNC_ATTR (*hook_in) (int id, int bus, int luns),
+		    grub_disk_pull_t pull)
 {
   auto int hook (int id, int bus);
   int hook (int id, int bus)
@@ -585,7 +574,7 @@
   grub_ata_dev_t p;
   
   for (p = grub_ata_dev_list; p; p = p->next)
-    if (p->iterate && p->iterate (hook))
+    if (p->iterate && p->iterate (hook, pull))
       return 1;
   return 0;
 }
