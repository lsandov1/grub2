--- conflicted
+++ resolved
@@ -43,26 +43,19 @@
 
 #ifdef APPLE_CC
 #define GRUB_MOD_NAME(name)	\
-<<<<<<< HEAD
+static char grub_modname[] __attribute__ ((section ("_modname, _modname"), used)) = #name;
+
+#define GRUB_MOD_DEP(name)	\
+__asm__ (".section _moddeps, _moddeps\n.asciz \"" #name "\"\n")
+#else
+#define GRUB_MOD_NAME(name)	\
 static const char grub_module_name_##name[] \
   __attribute__((section(".modname"), __used__)) = #name
 
 #define GRUB_MOD_DEP(name)	\
 static const char grub_module_depend_##name[] \
   __attribute__((section(".moddeps"), __used__)) = #name
-=======
-static char grub_modname[] __attribute__ ((section ("_modname, _modname"), used)) = #name;
-
-#define GRUB_MOD_DEP(name)	\
-__asm__ (".section _moddeps, _moddeps\n.asciz \"" #name "\"\n")
-#else
-#define GRUB_MOD_NAME(name)	\
-__asm__ (".section .modname\n.asciz \"" #name "\"\n")
-
-#define GRUB_MOD_DEP(name)	\
-__asm__ (".section .moddeps\n.asciz \"" #name "\"\n")
 #endif
->>>>>>> e636e968
 
 struct grub_dl_segment
 {
