--- conflicted
+++ resolved
@@ -140,13 +140,7 @@
   int bar_v_pad = bar_t_pad + bar_b_pad;
   int tracklen = w - bar_h_pad;
   int trackheight = h - bar_v_pad;
-<<<<<<< HEAD
   int barwidth;
-
-  if (self->end == self->start)
-    return;
-=======
->>>>>>> ac937bb7
 
   bar->set_content_size (bar, tracklen, trackheight);
 
@@ -190,12 +184,9 @@
   if (!grub_video_have_common_points (region, &self->bounds))
     return;
 
-<<<<<<< HEAD
-=======
   if (self->end == self->start)
     return;
 
->>>>>>> ac937bb7
   grub_gui_set_viewport (&self->bounds, &vpsave);
 
   if (check_pixmaps (self))
