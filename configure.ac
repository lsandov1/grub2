--- conflicted
+++ resolved
@@ -123,14 +123,10 @@
   powerpc-ieee1275) ;;
   sparc64-ieee1275) ;;
   mips-qemu-mips) ;;
-<<<<<<< HEAD
-  mips-yeeloong) ;;
-  mips-arc) ;;
-=======
   mips-yeeloong) platform=loongson ;;
   mips-fuloong) platform=loongson ;;
   mips-loongson) ;;
->>>>>>> 844b2895
+  mips-arc) ;;
   *-emu) ;;
   *) AC_MSG_ERROR([platform "$platform" is not supported for target CPU "$target_cpu"]) ;;
 esac
