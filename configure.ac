# -*- autoconf -*-

# Process this file with autoconf to produce a configure script.

# Copyright (C) 2002,2003,2004,2005,2006,2007,2008,2009,2010  Free Software Foundation, Inc.
#
# This configure.ac is free software; the author
# gives unlimited permission to copy and/or distribute it,
# with or without modifications, as long as this notice is preserved.
#
# This program is distributed in the hope that it will be useful,
# but WITHOUT ANY WARRANTY, to the extent permitted by law; without
# even the implied warranty of MERCHANTABILITY or FITNESS FOR A
# PARTICULAR PURPOSE.

AC_INIT([GRUB],[1.98],[bug-grub@gnu.org])

# We don't want -g -O2 by default in CFLAGS
: ${CFLAGS=""}

# Checks for host and target systems.
AC_CANONICAL_HOST
AC_CANONICAL_TARGET

<<<<<<< HEAD
AM_INIT_AUTOMAKE()
=======
AC_INIT([GRUB],[1.98],[bug-grub@gnu.org])
>>>>>>> 5fc77f2a
AC_PREREQ(2.60)
AC_CONFIG_SRCDIR([include/grub/dl.h])
AC_CONFIG_HEADER([config.h])

<<<<<<< HEAD
=======
# Checks for host and target systems.
AC_CANONICAL_HOST
AC_CANONICAL_TARGET

AM_INIT_AUTOMAKE()

>>>>>>> 5fc77f2a
# Program name transformations
AC_ARG_PROGRAM

# Optimization flag.  Allow user to override.
if test "x$TARGET_CFLAGS" = x; then
  TARGET_CFLAGS="$TARGET_CFLAGS -Os"
fi

# Default HOST_CPPFLAGS
HOST_CPPFLAGS="$HOST_CPPFLAGS -Wall -W"
HOST_CPPFLAGS="$HOST_CPPFLAGS -I\$(top_builddir)/include"
HOST_CPPFLAGS="$HOST_CPPFLAGS -DGRUB_UTIL=1"
HOST_CPPFLAGS="$HOST_CPPFLAGS -DGRUB_LIBDIR=\\\"\$(pkglibdir)\\\""
HOST_CPPFLAGS="$HOST_CPPFLAGS -DLOCALEDIR=\\\"\$(localedir)\\\""

TARGET_CPPFLAGS="$TARGET_CPPFLAGS -Wall -W"
TARGET_CPPFLAGS="$TARGET_CPPFLAGS -I\$(top_srcdir)/include"
TARGET_CPPFLAGS="$TARGET_CPPFLAGS -I\$(top_builddir)/include"

case "$target_cpu" in
  i[[3456]]86)	target_cpu=i386 ;;
  amd64)	target_cpu=x86_64 ;;
  sparc)	target_cpu=sparc64 ;;
  mipsel|mips64el)
                target_cpu=mips;
		HOST_CPPFLAGS="$HOST_CPPFLAGS -DGRUB_CPU_MIPSEL=1";
		TARGET_CPPFLAGS="$TARGET_CPPFLAGS -DGRUB_CPU_MIPSEL=1";
		;;
  mips|mips64)
                target_cpu=mips;
		HOST_CPPFLAGS="$HOST_CPPFLAGS -DGRUB_CPU_MIPS=1";
		TARGET_CPPFLAGS="$TARGET_CPPFLAGS -DGRUB_CPU_MIPS=1";
		;;
esac

# Specify the platform (such as firmware).
AC_ARG_WITH([platform],
            AS_HELP_STRING([--with-platform=PLATFORM],
                           [select the host platform [[guessed]]]))

# Guess the platform if not specified.
if test "x$with_platform" = x; then
  case "$target_cpu"-"$target_vendor" in
    i386-apple) platform=efi ;;
    i386-*) platform=pc ;;
    x86_64-apple) platform=efi ;;
    x86_64-*) platform=pc ;;
    powerpc-*) platform=ieee1275 ;;
    powerpc64-*) platform=ieee1275 ;;
    sparc64-*) platform=ieee1275 ;;
    mips-*) platform=yeeloong ;;
    *) AC_MSG_ERROR([unsupported CPU: "$target_cpu"]) ;;
  esac
else
  platform="$with_platform"
fi

# Adjust CPU unless target was explicitly specified.
if test -z "$target_alias"; then
  case "$target_cpu"-"$platform" in
    x86_64-efi) ;;
    x86_64-emu) ;;
    x86_64-*) target_cpu=i386 ;;
    powerpc64-ieee1275) target_cpu=powerpc ;;
  esac
fi

# Check if the platform is supported, make final adjustments.
case "$target_cpu"-"$platform" in
  i386-efi) ;;
  x86_64-efi) ;;
  i386-pc) ;;
  i386-multiboot) ;;
  i386-coreboot) ;;
  i386-linuxbios) platform=coreboot ;;
  i386-ieee1275) ;;
  i386-qemu) ;;
  powerpc-ieee1275) ;;
  sparc64-ieee1275) ;;
  mips-qemu-mips) ;;
  mips-yeeloong) ;;
  *-emu) ;;
  *) AC_MSG_ERROR([platform "$platform" is not supported for target CPU "$target_cpu"]) ;;
esac

case "$target_cpu" in
  i386 | powerpc) target_m32=1 ;;
  x86_64 | sparc64) target_m64=1 ;;
esac

case "$host_os" in
  mingw32*) host_os=cygwin ;;
esac

# This normalizes the names, and creates a new variable ("host_kernel")
# while at it, since the mapping is not always 1:1 (e.g. different OSes
# using the same kernel type).
case "$host_os" in
  gnu*)				host_kernel=hurd ;;
  linux*)			host_kernel=linux ;;
  freebsd* | kfreebsd*-gnu)	host_kernel=kfreebsd ;;
  netbsd*)			host_kernel=netbsd ;;
  cygwin)			host_kernel=windows ;;
esac

case "$platform" in
  coreboot)	machine_CFLAGS="-DGRUB_MACHINE_COREBOOT=1" ;;
  multiboot)	machine_CFLAGS="-DGRUB_MACHINE_MULTIBOOT=1" ;;
  efi)		machine_CFLAGS="-DGRUB_MACHINE_EFI=1" ;;
  ieee1275)	machine_CFLAGS="-DGRUB_MACHINE_IEEE1275=1" ;;
  qemu)		machine_CFLAGS="-DGRUB_MACHINE_QEMU=1" ;;
  pc)		machine_CFLAGS="-DGRUB_MACHINE_PCBIOS=1" ;;
  emu)		machine_CFLAGS="-DGRUB_MACHINE_EMU=1" ;;
  yeeloong)	machine_CFLAGS="-DGRUB_MACHINE_MIPS_YEELOONG=1 -DGRUB_MACHINE_MIPS_BONITO=1" ;;
  qemu-mips)	machine_CFLAGS="-DGRUB_MACHINE_MIPS_QEMU_MIPS=1 -DGRUB_MACHINE_MIPS_BONITO=1" ;;
esac
case "$target_cpu" in
  mips)      	machine_CFLAGS="$machine_CFLAGS -DGRUB_MACHINE_MIPS=1" ;;
  sparc64)      machine_CFLAGS="$machine_CFLAGS -DGRUB_MACHINE_SPARC64=1" ;;
esac
machine_CFLAGS="$machine_CFLAGS -DMACHINE=`echo ${target_cpu}_$platform | sed y,abcdefghijklmnopqrstuvwxyz,ABCDEFGHIJKLMNOPQRSTUVWXYZ,`"

HOST_CPPFLAGS="$HOST_CPPFLAGS $machine_CFLAGS"
TARGET_CPPFLAGS="$TARGET_CPPFLAGS $machine_CFLAGS"

AC_SUBST(host_cpu)
AC_SUBST(host_os)
AC_SUBST(host_kernel)

AC_SUBST(target_cpu)
AC_SUBST(platform)

#
# Checks for build programs.
#

# Although cmp is listed in the GNU Coding Standards as a command which
# can used directly, OpenBSD lacks cmp in the default installation.
AC_CHECK_PROGS([CMP], [cmp])
if test "x$CMP" = x; then
  AC_MSG_ERROR([cmp is not found])
fi

AC_CHECK_PROGS([YACC], [bison])
if test "x$YACC" = x; then
  AC_MSG_ERROR([bison is not found])
fi

FONT_SOURCE=

for ext in pcf pcf.gz bdf bdf.gz ttf ttf.gz; do
  for dir in . /usr/src /usr/share/fonts/X11/misc /usr/share/fonts/unifont; do
    if test -f "$dir/unifont.$ext"; then
      FONT_SOURCE="$dir/unifont.$ext"
      break 2
    fi
  done
done

if test "x$FONT_SOURCE" = x && ( test "x$platform" = xqemu || test "x$platform" = xyeeloong ); then
   AC_MSG_ERROR([qemu and yeeloong ports need unifont])
fi

AC_SUBST([FONT_SOURCE])

AC_PROG_RANLIB
AC_PROG_INSTALL
AC_PROG_AWK
AC_PROG_LEX
AC_PROG_YACC
AC_PROG_MAKE_SET
AC_PROG_MKDIR_P

if test "x$LEX" = "x:"; then
  AC_MSG_ERROR([flex is not found])
else
  version=`$LEX --version | $AWK '{ split($NF,x,"."); print x[[1]]*10000+x[[2]]*100+x[[3]]; }'`
  if test -n "$version" -a "$version" -ge 20535; then
    :
  else
    AC_MSG_ERROR([flex is too old. GRUB requires 2.5.35 or above])
  fi
fi

# These are not a "must".
AC_PATH_PROG(MAKEINFO, makeinfo)

#
# Checks for host programs.
#

AC_PROG_CC
AM_PROG_CC_C_O
AM_PROG_AS

# Must be GCC.
test "x$GCC" = xyes || AC_MSG_ERROR([GCC is required])

AC_GNU_SOURCE
AM_GNU_GETTEXT([external])
AC_SYS_LARGEFILE

# Identify characteristics of the host architecture.
AC_C_BIGENDIAN
AC_CHECK_SIZEOF(void *)
AC_CHECK_SIZEOF(long)

grub_apple_cc
if test x$grub_cv_apple_cc = xyes ; then
  HOST_CPPFLAGS="$HOST_CPPFLAGS -DAPPLE_CC=1"
  HOST_CFLAGS="$HOST_CFLAGS -fnested-functions"
fi

if test "x$cross_compiling" = xyes; then
  AC_MSG_WARN([cannot generate manual pages while cross compiling])
else
  AC_PATH_PROG(HELP2MAN, help2man)
fi

# Check for functions and headers.
AC_CHECK_FUNCS(posix_memalign memalign asprintf vasprintf)
AC_CHECK_HEADERS(libzfs.h libnvpair.h sys/param.h sys/mount.h)

# For opendisk() and getrawpartition() on NetBSD.
# Used in util/deviceiter.c and in util/hostdisk.c.
AC_CHECK_HEADER([util.h], [
  AC_CHECK_LIB([util], [opendisk], [
    LIBUTIL="-lutil"
    AC_DEFINE(HAVE_OPENDISK, 1, [Define if opendisk() in -lutil can be used])
  ])
  AC_CHECK_LIB([util], [getrawpartition], [
    LIBUTIL="-lutil"
    AC_DEFINE(HAVE_GETRAWPARTITION, 1, [Define if getrawpartition() in -lutil can be used])
  ])
])
AC_SUBST([LIBUTIL])

#
# Check for host and build compilers.
#
HOST_CC=$CC
AC_CHECK_PROGS(BUILD_CC, [gcc egcs cc],
                 [AC_MSG_ERROR([none of gcc, egcs and cc is found. set BUILD_CC manually.])])

#
# Check for target programs.
#

# Find tools for the target.
if test "x$target_alias" != x && test "x$host_alias" != "x$target_alias"; then
  tmp_ac_tool_prefix="$ac_tool_prefix"
  ac_tool_prefix=$target_alias-

  AC_CHECK_TOOLS(TARGET_CC, [gcc egcs cc],
                 [AC_MSG_ERROR([none of gcc, egcs and cc is found. set TARGET_CC manually.])])
  AC_CHECK_TOOL(OBJCOPY, objcopy)
  AC_CHECK_TOOL(STRIP, strip)
  AC_CHECK_TOOL(NM, nm)

  ac_tool_prefix="$tmp_ac_tool_prefix"
else
  if test "x$TARGET_CC" = x; then
    TARGET_CC=$CC
  fi
  AC_CHECK_TOOL(OBJCOPY, objcopy)
  AC_CHECK_TOOL(STRIP, strip)
  AC_CHECK_TOOL(NM, nm)
fi
AC_SUBST(HOST_CC)
AC_SUBST(BUILD_CC)
AC_SUBST(TARGET_CC)

# Test the C compiler for the target environment.
tmp_CC="$CC"
tmp_CFLAGS="$CFLAGS"
tmp_LDFLAGS="$LDFLAGS"
tmp_CPPFLAGS="$CPPFLAGS"
tmp_LIBS="$LIBS"
CC="$TARGET_CC"
CFLAGS="$TARGET_CFLAGS"
CPPFLAGS="$TARGET_CPPFLAGS"
LDFLAGS="$TARGET_LDFLAGS"
LIBS=""

# debug flags.
TARGET_CFLAGS="$TARGET_CFLAGS -Wall -W -Wshadow -Wpointer-arith -Wmissing-prototypes -Wundef -Wstrict-prototypes -g"
TARGET_CCASFLAGS="$TARGET_CCASFLAGS -g"

# Force no alignment to save space on i386.
if test "x$target_cpu" = xi386; then
  AC_CACHE_CHECK([whether -falign-loops works], [grub_cv_cc_falign_loop], [
    CFLAGS="$CFLAGS -falign-loops=1"
    AC_COMPILE_IFELSE([AC_LANG_PROGRAM([[]], [[]])],
        [grub_cv_cc_falign_loop=yes],
	[grub_cv_cc_falign_loop=no])
  ])

  if test "x$grub_cv_cc_falign_loop" = xyes; then
    TARGET_CFLAGS="$TARGET_CFLAGS -falign-jumps=1 -falign-loops=1 -falign-functions=1"
  else
    TARGET_CFLAGS="$TARGET_CFLAGS -malign-jumps=1 -malign-loops=1 -malign-functions=1"
  fi

  # Some toolchains enable these features by default, but they need
  # registers that aren't set up properly in GRUB.
  TARGET_CFLAGS="$TARGET_CFLAGS -mno-mmx -mno-sse -mno-sse2 -mno-3dnow"
fi

# By default, GCC 4.4 generates .eh_frame sections containing unwind
# information in some cases where it previously did not. GRUB doesn't need
# these and they just use up vital space. Restore the old compiler
# behaviour.
AC_CACHE_CHECK([whether -fno-dwarf2-cfi-asm works], [grub_cv_cc_fno_dwarf2_cfi_asm], [
  SAVE_CFLAGS="$CFLAGS"
  CFLAGS="$CFLAGS -fno-dwarf2-cfi-asm"
  AC_COMPILE_IFELSE([AC_LANG_PROGRAM([[]], [[]])],
      [grub_cv_cc_fno_dwarf2_cfi_asm=yes],
      [grub_cv_cc_fno_dwarf2_cfi_asm=no])
  CFLAGS="$SAVE_CFLAGS"
])

if test "x$grub_cv_cc_fno_dwarf2_cfi_asm" = xyes; then
  TARGET_CFLAGS="$TARGET_CFLAGS -fno-dwarf2-cfi-asm"
fi

grub_apple_target_cc
if test x$grub_cv_apple_target_cc = xyes ; then
  TARGET_CPPFLAGS="$TARGET_CPPFLAGS -DAPPLE_CC=1"
  TARGET_CFLAGS="$TARGET_CFLAGS -fnested-functions"

  CFLAGS="$CFLAGS -DAPPLE_CC=1 -fnested-functions"
  TARGET_APPLE_CC=1
  AC_CHECK_PROG([OBJCONV], [objconv], [objconv], [])
  if test "x$OBJCONV" = x ; then
     AC_CHECK_PROG([OBJCONV], [objconv], [./objconv], [], [.])
  fi
  if test "x$OBJCONV" = x ; then
    AC_MSG_ERROR([objconv not found which is required when building with apple compiler])
  fi
  TARGET_IMG_LDSCRIPT=
  TARGET_IMG_CFLAGS="-static"
  TARGET_IMG_LDFLAGS='-nostdlib -static -Wl,-preload -Wl,-segalign,20'
  TARGET_IMG_LDFLAGS_AC='-nostdlib -static -Wl,-preload -Wl,-segalign,20'
  TARGET_IMG_BASE_LDOPT="-Wl,-image_base"
else
  TARGET_APPLE_CC=0
# Use linker script if present, otherwise use builtin -N script.
if test -f "${srcdir}/${grub_coredir}/conf/${target_cpu}-${platform}-${host_os}-img-ld.sc"; then
  TARGET_IMG_LDSCRIPT='$(top_srcdir)'"/${grub_coredir}/conf/${target_cpu}-${platform}-${host_os}-img-ld.sc"
  TARGET_IMG_LDFLAGS="-Wl,-T${TARGET_IMG_LDSCRIPT}"
  TARGET_IMG_LDFLAGS_AC="-Wl,-T${srcdir}/${grub_coredir}/conf/${target_cpu}-${platform}-${host_os}-img-ld.sc"
  TARGET_IMG_BASE_LDOPT="-Wl,-Ttext"
else
  TARGET_IMG_LDSCRIPT=
  TARGET_IMG_LDFLAGS='-Wl,-N'
  TARGET_IMG_LDFLAGS_AC='-Wl,-N'
  TARGET_IMG_BASE_LDOPT="-Wl,-Ttext"
fi
TARGET_IMG_CFLAGS=
fi

# For platforms where ELF is not the default link format.
AC_MSG_CHECKING([for command to convert module to ELF format])
case "${host_os}" in
  cygwin) TARGET_OBJ2ELF='$(grub_utildir)/grub-pe2elf';
# FIXME: put proper test here
  AC_DEFINE([NEED_REGISTER_FRAME_INFO], 1,
	    [Define to 1 if GCC generates calls to __register_frame_info()])
  ;;
  *) ;;
esac
AC_MSG_RESULT([$TARGET_OBJ2ELF])

if test "x$target_m32" = x1; then
  # Force 32-bit mode.
  TARGET_CFLAGS="$TARGET_CFLAGS -m32"
  TARGET_CCASFLAGS="$TARGET_CCASFLAGS -m32"
  TARGET_LDFLAGS="$TARGET_LDFLAGS -m32"
  TARGET_MODULE_FORMAT="elf32"
fi

if test "x$target_m64" = x1; then
  # Force 64-bit mode.
  TARGET_CFLAGS="$TARGET_CFLAGS -m64"
  TARGET_CCASFLAGS="$TARGET_CCASFLAGS -m64"
  TARGET_LDFLAGS="$TARGET_LDFLAGS -m64"
  TARGET_MODULE_FORMAT="elf64"
fi

if test "$target_cpu"-"$platform" = x86_64-efi; then
  # Use large model to support 4G memory
  AC_CACHE_CHECK([whether option -mcmodel=large works], grub_cv_cc_mcmodel, [
    SAVED_CFLAGS=$CFLAGS
    CFLAGS="$CFLAGS -m64 -mcmodel=large"
    AC_COMPILE_IFELSE([AC_LANG_PROGRAM([[]], [[]])],
		      [grub_cv_cc_mcmodel=yes],
		      [grub_cv_cc_mcmodel=no])
  ])
  if test "x$grub_cv_cc_mcmodel" = xno; then
    AC_MSG_ERROR([-mcmodel=large not supported. Upgrade your gcc.])
  else
    TARGET_CFLAGS="$TARGET_CFLAGS -mcmodel=large"
  fi

  # EFI writes to stack below %rsp, we must not use the red zone
  AC_CACHE_CHECK([whether option -mno-red-zone works], grub_cv_cc_no_red_zone, [
    CFLAGS="$CFLAGS -m64 -mno-red-zone"
    AC_COMPILE_IFELSE([AC_LANG_PROGRAM([[]], [[]])],
		      [grub_cv_cc_no_red_zone=yes],
		      [grub_cv_cc_no_red_zone=no])
  ])
  if test "x$grub_cv_cc_no_red_zone" = xno; then
    AC_MSG_ERROR([-mno-red-zone not supported, upgrade your gcc])
  fi

  TARGET_CFLAGS="$TARGET_CFLAGS -mno-red-zone"
fi

#
# Compiler features.
#

# Need __enable_execute_stack() for nested function trampolines?
grub_CHECK_ENABLE_EXECUTE_STACK

# Position independent executable.
grub_CHECK_PIE
[# Need that, because some distributions ship compilers that include
# `-fPIE' in the default specs.
if [ x"$pie_possible" = xyes ]; then
  TARGET_CFLAGS="$TARGET_CFLAGS -fno-PIE"
fi]

# Smashing stack protector.
grub_CHECK_STACK_PROTECTOR
# Need that, because some distributions ship compilers that include
# `-fstack-protector' in the default specs.
if test "x$ssp_possible" = xyes; then
  TARGET_CFLAGS="$TARGET_CFLAGS -fno-stack-protector"
fi
grub_CHECK_STACK_ARG_PROBE
# Cygwin's GCC uses alloca() to probe the stackframe on static
# stack allocations above some threshold.
if test x"$sap_possible" = xyes; then
  TARGET_CFLAGS="$TARGET_CFLAGS -mno-stack-arg-probe"
fi

AC_ARG_ENABLE([werror],
	      [AS_HELP_STRING([--disable-werror],
                             [do not use -Werror when building GRUB])])
if test x"$enable_werror" != xno ; then
  TARGET_CFLAGS="$TARGET_CFLAGS -Werror"
fi

TARGET_CPP="$TARGET_CC -E"
TARGET_CCAS=$TARGET_CC

AC_SUBST(OBJCONV)
AC_SUBST(TARGET_CPP)
AC_SUBST(TARGET_CCAS)
AC_SUBST(TARGET_OBJ2ELF)
AC_SUBST(TARGET_APPLE_CC)
AC_SUBST(TARGET_MODULE_FORMAT)

AC_SUBST(TARGET_CFLAGS)
AC_SUBST(TARGET_LDFLAGS)
AC_SUBST(TARGET_CPPFLAGS)
AC_SUBST(TARGET_CCASFLAGS)

AC_SUBST(TARGET_IMG_LDSCRIPT)
AC_SUBST(TARGET_IMG_LDFLAGS)
AC_SUBST(TARGET_IMG_CFLAGS)
AC_SUBST(TARGET_IMG_BASE_LDOPT)

AC_SUBST(HOST_CFLAGS)
AC_SUBST(HOST_LDFLAGS)
AC_SUBST(HOST_CPPFLAGS)
AC_SUBST(HOST_CCASFLAGS)

# Set them to their new values for the tests below.
CC="$TARGET_CC"
if test "x$TARGET_APPLE_CC" = x1 ; then
CFLAGS="$TARGET_CFLAGS -nostdlib -Wno-error"
else
CFLAGS="$TARGET_CFLAGS -nostdlib -Wl,--defsym,___main=0x8100 -Wno-error"
fi
CPPFLAGS="$TARGET_CPPFLAGS"
LDFLAGS="$TARGET_LDFLAGS"
LIBS=-lgcc

grub_ASM_USCORE
if test x$grub_cv_asm_uscore = xyes; then
CFLAGS="$CFLAGS -Wl,--defsym,_abort=_main"
else
CFLAGS="$CFLAGS -Wl,--defsym,abort=main"
fi

# Check for libgcc symbols
AC_CHECK_FUNCS(__bswapsi2 __bswapdi2 __ashldi3 __ashrdi3 __lshrdi3 __trampoline_setup __ucmpdi2 _restgpr_14_x)

if test "x$TARGET_APPLE_CC" = x1 ; then
CFLAGS="$TARGET_CFLAGS -nostdlib"
else
CFLAGS="$TARGET_CFLAGS -nostdlib -Wl,--defsym,___main=0x8100"
fi
LIBS=""

# Defined in aclocal.m4.
grub_PROG_TARGET_CC
if test "x$TARGET_APPLE_CC" != x1 ; then
grub_PROG_OBJCOPY_ABSOLUTE
fi
grub_PROG_LD_BUILD_ID_NONE
if test "x$target_cpu" = xi386; then
  if test "$platform" != emu && test "x$TARGET_APPLE_CC" != x1 ; then
    if test ! -z "$TARGET_IMG_LDSCRIPT"; then
      # Check symbols provided by linker script.
      CFLAGS="$TARGET_CFLAGS -nostdlib ${TARGET_IMG_LDFLAGS_AC} ${TARGET_IMG_BASE_LDOPT},8000 -Wl,--defsym,___main=0x8100"
    fi
    grub_CHECK_BSS_START_SYMBOL
    grub_CHECK_END_SYMBOL
  fi
  CFLAGS="$TARGET_CFLAGS"
  grub_I386_ASM_PREFIX_REQUIREMENT
  grub_I386_ASM_ADDR32
  grub_I386_ASM_ABSOLUTE_WITHOUT_ASTERISK
else
  AC_DEFINE([NESTED_FUNC_ATTR], [], [Catch gcc bug])
fi

AH_BOTTOM([#if defined(__i386__) && !defined(GRUB_UTIL)
#define NESTED_FUNC_ATTR __attribute__ ((__regparm__ (1)))
#else
#define NESTED_FUNC_ATTR
#endif])

AC_ARG_ENABLE([efiemu],
	      [AS_HELP_STRING([--enable-efiemu],
                             [build and install the efiemu runtimes (default=guessed)])])
if test x"$enable_efiemu" = xno ; then
  efiemu_excuse="explicitly disabled"
fi
if test x"$efiemu_excuse" = x ; then
  AC_CACHE_CHECK([whether options required for efiemu work], grub_cv_cc_efiemu, [
    CFLAGS="$CFLAGS -m64 -mcmodel=large -mno-red-zone -nostdlib"
    AC_COMPILE_IFELSE([AC_LANG_PROGRAM([[]], [[]])],
		      [grub_cv_cc_efiemu=yes],
		      [grub_cv_cc_efiemu=no])
  ])
  if test x$grub_cv_cc_efiemu = xno; then
     efiemu_excuse="cannot compile with -m64 -mcmodel=large -mno-red-zone -nostdlib"
  fi
fi
if test x"$enable_efiemu" = xyes && test x"$efiemu_excuse" != x ; then
  AC_MSG_ERROR([efiemu runtime was explicitly requested but can't be compiled])
fi
if test x"$efiemu_excuse" = x ; then
enable_efiemu=yes
else
enable_efiemu=no
fi
AC_SUBST([enable_efiemu])

if test "$platform" != emu; then
AC_CACHE_CHECK([whether -nostdinc -isystem works], [grub_cv_cc_isystem], [
  SAVED_CPPFLAGS="$CPPFLAGS"
  CPPFLAGS="$TARGET_CPPFLAGS -nostdinc -isystem `$TARGET_CC -print-file-name=include`"
  AC_COMPILE_IFELSE([AC_LANG_PROGRAM([[#include <stdarg.h>
int va_arg_func (int fixed, va_list args);]], [[]])],
      [grub_cv_cc_isystem=yes],
      [grub_cv_cc_isystem=no])
  CPPFLAGS="$SAVED_CPPFLAGS"
])

if test x"$grub_cv_cc_isystem" = xyes ; then
  TARGET_CPPFLAGS="$TARGET_CPPFLAGS -nostdinc -isystem `$TARGET_CC -print-file-name=include`"
fi
fi

# Restore the flags.
CC="$tmp_CC"
CFLAGS="$tmp_CFLAGS"
CPPFLAGS="$tmp_CPPFLAGS"
LDFLAGS="$tmp_LDFLAGS"
LIBS="$tmp_LIBS"

#
# Check for options.
#

# Memory manager debugging.
AC_ARG_ENABLE([mm-debug],
	      AS_HELP_STRING([--enable-mm-debug],
                             [include memory manager debugging]),
              [AC_DEFINE([MM_DEBUG], [1],
                         [Define to 1 if you enable memory manager debugging.])])

AC_ARG_ENABLE([grub-emu-usb],
	      [AS_HELP_STRING([--enable-grub-emu-usb],
                             [build and install the `grub-emu' debugging utility with USB support (default=guessed)])])

AC_ARG_ENABLE([grub-emu-sdl],
	      [AS_HELP_STRING([--enable-grub-emu-sdl],
                             [build and install the `grub-emu' debugging utility with SDL support (default=guessed)])])

AC_ARG_ENABLE([grub-emu-pci],
	      [AS_HELP_STRING([--enable-grub-emu-pci],
                             [build and install the `grub-emu' debugging utility with PCI support (potentially dangerous) (default=no)])])

if test "$platform" = emu; then
  missing_ncurses=
[# Check for curses libraries.]
  AC_CHECK_LIB([ncurses], [wgetch], [LIBCURSES="-lncurses"],
    [AC_CHECK_LIB([curses], [wgetch], [LIBCURSES="-lcurses"],
      [missing_ncurses=[true]])])
  AC_SUBST([LIBCURSES])
[if [ x"$missing_ncurses" = x ]; then ]
  [# Check for headers.]
  AC_CHECK_HEADERS([ncurses/curses.h], [],
    [AC_CHECK_HEADERS([ncurses.h], [],
      [AC_CHECK_HEADERS([curses.h], [],
	[missing_ncurses=[true]])])])
[fi]
if test x"$missing_ncurses" = xtrue ; then
  AC_MSG_ERROR([grub-emu can't be compiled without ncurses])
fi

if test x"$enable_grub_emu_usb" = xno ; then
  grub_emu_usb_excuse="explicitly disabled"
fi

if test x"$enable_grub_emu_pci" = xyes ; then
   grub_emu_usb_excuse="conflicts with PCI support"
fi

[if [ x"$grub_emu_usb_excuse" = x ]; then
    # Check for libusb libraries.]
AC_CHECK_LIB([usb], [usb_claim_interface], [LIBUSB="-lusb"],
    [grub_emu_usb_excuse=["need libusb library"]])
    AC_SUBST([LIBUSB])
[fi]
[if [ x"$grub_emu_usb_excuse" = x ]; then
    # Check for headers.]
    AC_CHECK_HEADERS([usb.h], [],
      [grub_emu_usb_excuse=["need libusb headers"]])
[fi]
if test x"$enable_grub_emu_usb" = xyes && test x"$grub_emu_usb_excuse" != x ; then
  AC_MSG_ERROR([USB support for grub-emu was explicitly requested but can't be compiled])
fi
if test x"$grub_emu_usb_excuse" = x ; then
enable_grub_emu_usb=yes
else
enable_grub_emu_usb=no
fi

if test x"$enable_grub_emu_sdl" = xno ; then
  grub_emu_sdl_excuse="explicitely disabled"
fi
[if [ x"$grub_emu_sdl_excuse" = x ]; then
    # Check for libSDL libraries.]
AC_CHECK_LIB([SDL], [SDL_Init], [LIBSDL="-lSDL"],
    [grub_emu_sdl_excuse=["libSDL libraries are required to build \`grub-emu' with SDL support"]])
    AC_SUBST([LIBSDL])
[fi]

[if [ x"$grub_emu_sdl_excuse" = x ]; then
    # Check for headers.]
    AC_CHECK_HEADERS([SDL/SDL.h], [],
      [grub_emu_sdl_excuse=["libSDL header file is required to build \`grub-emu' with SDL support"]])
[fi]

if test x"enable_grub_emu_sdl" = xyes && test x"$grub_emu_sdl_excuse" != x ; then
  AC_MSG_ERROR([SDL support for grub-emu was explicitely requested but can't be compiled])
fi
if test x"$grub_emu_sdl_excuse" = x ; then
enable_grub_emu_sdl=yes
else
enable_grub_emu_sdl=no
fi

if test x"$enable_grub_emu_pci" != xyes ; then
   grub_emu_pci_excuse="not enabled"
fi

if test x"$enable_grub_emu_usb" = xyes ; then
   grub_emu_pci_excuse="conflicts with USB support"
fi

[if [ x"$grub_emu_pci_excuse" = x ]; then
      # Check for libpci libraries.]
   AC_CHECK_LIB([pciaccess], [pci_system_init], [LIBPCIACCESS="-lpciaccess"],
      [grub_emu_pci_excuse=["need libpciaccess library"]])
    AC_SUBST([LIBPCIACCESS])
[fi]
[if [ x"$grub_emu_pci_excuse" = x ]; then
    # Check for headers.]
    AC_CHECK_HEADERS([pci/pci.h], [],
      [grub_emu_pci_excuse=["need libpciaccess headers"]])
[fi]

if test x"$grub_emu_pci_excuse" = x ; then
enable_grub_emu_pci=yes
else

enable_grub_emu_pci=no
fi

AC_SUBST([enable_grub_emu_sdl])
AC_SUBST([enable_grub_emu_usb])
AC_SUBST([enable_grub_emu_pci])
fi

AC_ARG_ENABLE([grub-fstest],
	      [AS_HELP_STRING([--enable-grub-fstest],
                             [build and install the `grub-fstest' debugging utility (default=guessed)])])
if test x"$enable_grub_fstest" = xno ; then
  grub_fstest_excuse="explicitly disabled"
fi
if test x"$grub_fstest_excuse" = x ; then
enable_grub_fstest=yes
else
enable_grub_fstest=no
fi
AC_SUBST([enable_grub_fstest])

AC_ARG_ENABLE([grub-mkfont],
	      [AS_HELP_STRING([--enable-grub-mkfont],
                             [build and install the `grub-mkfont' utility (default=guessed)])])
if test x"$enable_grub_mkfont" = xno ; then
  grub_mkfont_excuse="explicitly disabled"
fi

if test x"$grub_mkfont_excuse" = x ; then
  # Check for freetype libraries.
  AC_CHECK_PROGS([FREETYPE], [freetype-config])
  if test "x$FREETYPE" = x ; then
    grub_mkfont_excuse=["need freetype2 library"]
  fi
  freetype_cflags=`freetype-config --cflags`
  freetype_libs=`freetype-config --libs`
fi

if test x"$grub_mkfont_excuse" = x ; then
  # Check for freetype libraries.
  SAVED_CPPFLAGS="$CPPFLAGS"
  CPPFLAGS="$CPPFLAGS $freetype_cflags"
  AC_CHECK_HEADERS([ft2build.h], [],
  	[grub_mkfont_excuse=["need freetype2 headers"]])
  CPPFLAGS="$SAVED_CPPFLAGS"
fi

if test x"$enable_grub_mkfont" = xyes && test x"$grub_mkfont_excuse" != x ; then
  AC_MSG_ERROR([grub-mkfont was explicitly requested but can't be compiled])
fi
if test x"$grub_mkfont_excuse" = x ; then
enable_grub_mkfont=yes
else
enable_grub_mkfont=no
fi
AC_SUBST([enable_grub_mkfont])
AC_SUBST([freetype_cflags])
AC_SUBST([freetype_libs])

AC_ARG_ENABLE([device-mapper],
              [AS_HELP_STRING([--enable-device-mapper],
                              [enable Linux device-mapper support (default=guessed)])])
if test x"$enable_device_mapper" = xno ; then
  device_mapper_excuse="explicitly disabled"
fi

if test x"$device_mapper_excuse" = x ; then
  # Check for device-mapper library.
  AC_CHECK_LIB([devmapper], [dm_task_create],
               [LIBDEVMAPPER="-ldevmapper"
                AC_DEFINE([HAVE_DEVICE_MAPPER], [1],
                          [Define to 1 if you have the devmapper library.])],
               [device_mapper_excuse="need devmapper library"])
fi
AC_SUBST([LIBDEVMAPPER])

pkglibrootdir='$(libdir)'/`echo $PACKAGE | sed "$program_transform_name"`
AC_SUBST(pkglibrootdir)

AC_SUBST([FONT_SOURCE])
AS_IF([test x$target_cpu = xi386 -a x$platform = xpc],
	    [AC_SUBST([GRUB_KERNEL_MACHINE_LINK_ADDR], 0x8200)])
AS_IF([test x$target_cpu = xi386 -a x$platform = xcoreboot],
	    [AC_SUBST([GRUB_KERNEL_MACHINE_LINK_ADDR], 0x8200)])
AS_IF([test x$target_cpu = xi386 -a x$platform = xmultiboot],
	    [AC_SUBST([GRUB_KERNEL_MACHINE_LINK_ADDR], 0x8200)])
AS_IF([test x$target_cpu = xmips -a x$platform = xyeeloong],
	    [AC_SUBST([GRUB_KERNEL_MACHINE_LINK_ADDR], 0x80200000)])
AS_IF([test x$target_cpu = xpowerpc -a x$platform = xieee1275],
	    [AC_SUBST([GRUB_KERNEL_MACHINE_LINK_ADDR], 0x200000)])
AS_IF([test x$target_cpu = xi386 -a x$platform = xqemu],
	    [AC_SUBST([GRUB_BOOT_MACHINE_LINK_ADDR], 0xffe00)])
AS_IF([test x$target_cpu = xi386 -a x$platform = xieee1275],
	    [AC_SUBST([GRUB_KERNEL_MACHINE_LINK_ADDR], 0x10000)])
AS_IF([test x$TARGET_APPLE_CC = x1],
	    [AC_SUBST([USE_APPLE_CC_FIXES], yes)])

<<<<<<< HEAD
#
# Automake conditionals
#

AM_CONDITIONAL([COND_emu], [test x$platform = xemu])
AM_CONDITIONAL([COND_i386_pc], [test x$target_cpu = xi386 -a x$platform = xpc])
AM_CONDITIONAL([COND_i386_efi], [test x$target_cpu = xi386 -a x$platform = xefi])
AM_CONDITIONAL([COND_i386_qemu], [test x$target_cpu = xi386 -a x$platform = xqemu])
AM_CONDITIONAL([COND_i386_ieee1275], [test x$target_cpu = xi386 -a x$platform = xieee1275])
AM_CONDITIONAL([COND_i386_coreboot], [test x$target_cpu = xi386 -a x$platform = xcoreboot])
AM_CONDITIONAL([COND_i386_multiboot], [test x$target_cpu = xi386 -a x$platform = xmultiboot])
AM_CONDITIONAL([COND_x86_64_efi], [test x$target_cpu = xx86_64 -a x$platform = xefi])
AM_CONDITIONAL([COND_mips_yeeloong], [test x$target_cpu = xmips -a x$platform = xyeeloong])
AM_CONDITIONAL([COND_mips_qemu_mips], [test x$target_cpu = xmips -a x$platform = xqemu_mips])
AM_CONDITIONAL([COND_sparc64_ieee1275], [test x$target_cpu = xsparc64 -a x$platform = xieee1275])
AM_CONDITIONAL([COND_powerpc_ieee1275], [test x$target_cpu = xpowerpc -a x$platform = xieee1275])

AM_CONDITIONAL([COND_MAN_PAGES], [test x$cross_compiling = xno -a x$HELP2MAN != x])
AM_CONDITIONAL([COND_GRUB_EMU_USB], [test x$enable_grub_emu_usb = xyes])
AM_CONDITIONAL([COND_GRUB_EMU_SDL], [test x$enable_grub_emu_sdl = xyes])
AM_CONDITIONAL([COND_GRUB_EMU_PCI], [test x$enable_grub_emu_pci = xyes])
AM_CONDITIONAL([COND_GRUB_MKFONT], [test x$enable_grub_mkfont = xyes])
AM_CONDITIONAL([COND_HAVE_FONT_SOURCE], [test x$FONT_SOURCE != x])
AM_CONDITIONAL([COND_GRUB_FSTEST], [test x$enable_grub_fstest = xyes])
AM_CONDITIONAL([COND_GRUB_PE2ELF], [test x$TARGET_OBJ2ELF != x])
AM_CONDITIONAL([COND_APPLE_CC], [test x$TARGET_APPLE_CC != x])
AM_CONDITIONAL([COND_ENABLE_EFIEMU], [test x$enable_efiemu = xyes])
=======
AC_CHECK_LIB([zfs], [libzfs_init],
             [LDFLAGS="$LDFLAGS -lzfs"
              AC_DEFINE([HAVE_LIBZFS], [1],
                        [Define to 1 if you have the ZFS library.])],)
AC_CHECK_LIB([nvpair], [nvlist_print],
             [LDFLAGS="$LDFLAGS -lnvpair"
              AC_DEFINE([HAVE_LIBNVPAIR], [1],
                        [Define to 1 if you have the NVPAIR library.])],)

AC_SUBST(ASFLAGS)
>>>>>>> 5fc77f2a

# Output files.
grub_CHECK_LINK_DIR
if test x"$link_dir" = xyes ; then
  AC_CONFIG_LINKS([include/grub/cpu:include/grub/$target_cpu])
  if test "$platform" != emu ; then
    AC_CONFIG_LINKS([include/grub/machine:include/grub/$target_cpu/$platform])
  fi
else
  mkdir -p include/grub 2>/dev/null
  rm -rf include/grub/cpu
  cp -rp $srcdir/include/grub/$target_cpu include/grub/cpu 2>/dev/null
  cp -rp $srcdir/grub-core/lib/$target_cpu grub-core/lib/target_cpu 2>/dev/null
  if test "$platform" != emu ; then
    rm -rf include/grub/machine
    cp -rp $srcdir/grub-core/include/grub/$target_cpu/$platform include/grub/machine 2>/dev/null
  fi
fi

# Copy */setjmp.S to target_cpu/
AC_CONFIG_COMMANDS([grub-core/lib/target_cpu],
  [mkdir -p grub-core/lib/target_cpu])
AC_CONFIG_COMMANDS([setjmp.S],
  [cp -rp $srcdir/grub-core/lib/$target_cpu/setjmp.S grub-core/lib/target_cpu/],
  [target_cpu=$target_cpu srcdir=$srcdir])

AC_CONFIG_FILES([Makefile])
AC_CONFIG_FILES([grub-core/Makefile])
AC_CONFIG_FILES([po/Makefile])
AC_CONFIG_FILES([docs/Makefile])
AC_CONFIG_FILES([stamp-h], [echo timestamp > stamp-h])

AC_OUTPUT
[
echo "*******************************************************"
echo GRUB2 will be compiled with following components:
echo Platform: "$target_cpu"-"$platform"
if [ x"$platform" = xemu ]; then
if [ x"$grub_emu_usb_excuse" = x ]; then
echo USB support for grub-emu: Yes
else
echo USB support for grub-emu: No "($grub_emu_usb_excuse)"
fi
if [ x"$grub_emu_sdl_excuse" = x ]; then
echo SDL support for grub-emu: Yes
else
echo SDL support for grub-emu: No "($grub_emu_sdl_excuse)"
fi
if [ x"$grub_emu_pci_excuse" = x ]; then
echo PCI support for grub-emu: Yes
else
echo PCI support for grub-emu: No "($grub_emu_pci_excuse)"
fi
fi
if [ x"$enable_mm_debug" = xyes ]; then
echo With memory debugging: Yes
else
echo With memory debugging: No
fi
if [ x"$efiemu_excuse" = x ]; then
echo efiemu runtime: Yes
else
echo efiemu runtime: No "($efiemu_excuse)"
fi
if [ x"$grub_fstest_excuse" = x ]; then
echo grub-fstest: Yes
else
echo grub-fstest: No "($grub_fstest_excuse)"
fi
if [ x"$grub_mkfont_excuse" = x ]; then
echo grub-mkfont: Yes
else
echo grub-mkfont: No "($grub_mkfont_excuse)"
fi
echo "*******************************************************"
]<|MERGE_RESOLUTION|>--- conflicted
+++ resolved
@@ -22,24 +22,11 @@
 AC_CANONICAL_HOST
 AC_CANONICAL_TARGET
 
-<<<<<<< HEAD
 AM_INIT_AUTOMAKE()
-=======
-AC_INIT([GRUB],[1.98],[bug-grub@gnu.org])
->>>>>>> 5fc77f2a
 AC_PREREQ(2.60)
 AC_CONFIG_SRCDIR([include/grub/dl.h])
 AC_CONFIG_HEADER([config.h])
 
-<<<<<<< HEAD
-=======
-# Checks for host and target systems.
-AC_CANONICAL_HOST
-AC_CANONICAL_TARGET
-
-AM_INIT_AUTOMAKE()
-
->>>>>>> 5fc77f2a
 # Program name transformations
 AC_ARG_PROGRAM
 
@@ -820,6 +807,18 @@
 fi
 AC_SUBST([LIBDEVMAPPER])
 
+AC_CHECK_LIB([zfs], [libzfs_init],
+             [LIBZFS="-lzfs"
+              AC_DEFINE([HAVE_LIBZFS], [1],
+                        [Define to 1 if you have the ZFS library.])],)
+AC_SUBST([LIBZFS])
+
+AC_CHECK_LIB([nvpair], [nvlist_print],
+             [LIBNVPAIR="-lnvpair"
+              AC_DEFINE([HAVE_LIBNVPAIR], [1],
+                        [Define to 1 if you have the NVPAIR library.])],)
+AC_SUBST([LIBNVPAIR])
+
 pkglibrootdir='$(libdir)'/`echo $PACKAGE | sed "$program_transform_name"`
 AC_SUBST(pkglibrootdir)
 
@@ -841,7 +840,6 @@
 AS_IF([test x$TARGET_APPLE_CC = x1],
 	    [AC_SUBST([USE_APPLE_CC_FIXES], yes)])
 
-<<<<<<< HEAD
 #
 # Automake conditionals
 #
@@ -869,18 +867,6 @@
 AM_CONDITIONAL([COND_GRUB_PE2ELF], [test x$TARGET_OBJ2ELF != x])
 AM_CONDITIONAL([COND_APPLE_CC], [test x$TARGET_APPLE_CC != x])
 AM_CONDITIONAL([COND_ENABLE_EFIEMU], [test x$enable_efiemu = xyes])
-=======
-AC_CHECK_LIB([zfs], [libzfs_init],
-             [LDFLAGS="$LDFLAGS -lzfs"
-              AC_DEFINE([HAVE_LIBZFS], [1],
-                        [Define to 1 if you have the ZFS library.])],)
-AC_CHECK_LIB([nvpair], [nvlist_print],
-             [LDFLAGS="$LDFLAGS -lnvpair"
-              AC_DEFINE([HAVE_LIBNVPAIR], [1],
-                        [Define to 1 if you have the NVPAIR library.])],)
-
-AC_SUBST(ASFLAGS)
->>>>>>> 5fc77f2a
 
 # Output files.
 grub_CHECK_LINK_DIR
