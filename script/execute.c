--- conflicted
+++ resolved
@@ -281,12 +281,7 @@
   struct grub_script_argv argv = { 0, 0, 0 };
 
   /* Lookup the command.  */
-<<<<<<< HEAD
-  if (grub_script_arglist_to_argv (cmdline->arglist, &argv))
-=======
-  args = grub_script_execute_arglist_to_argv (cmdline->arglist, &argcount);
-  if (! args || ! args[0])
->>>>>>> 767ed461
+  if (grub_script_arglist_to_argv (cmdline->arglist, &argv) || ! argv.args[0])
     return grub_errno;
 
   cmdname = argv.args[0];
