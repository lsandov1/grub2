%{
/* yylex.l  The scripting lexer.  */
/*
 *  GRUB  --  GRand Unified Bootloader
 *  Copyright (C) 2009,2010  Free Software Foundation, Inc.
 *
 *  GRUB is free software: you can redistribute it and/or modify
 *  it under the terms of the GNU General Public License as published by
 *  the Free Software Foundation, either version 3 of the License, or
 *  (at your option) any later version.
 *
 *  GRUB is distributed in the hope that it will be useful,
 *  but WITHOUT ANY WARRANTY; without even the implied warranty of
 *  MERCHANTABILITY or FITNESS FOR A PARTICULAR PURPOSE.  See the
 *  GNU General Public License for more details.
 *
 *  You should have received a copy of the GNU General Public License
 *  along with GRUB.  If not, see <http://www.gnu.org/licenses/>.
 */

#include <grub/parser.h>
#include <grub/misc.h>
#include <grub/mm.h>
#include <grub/script_sh.h>
#include "grub_script.tab.h"

#define yyfree    grub_lexer_yyfree
#define yyalloc   grub_lexer_yyalloc
#define yyrealloc grub_lexer_yyrealloc

/* 
 * As we don't have access to yyscanner, we cannot do much except to
 * print the fatal error.
 */
#define YY_FATAL_ERROR(msg)                     \
  do {                                          \
    grub_printf ("fatal error: %s\n", msg);     \
  } while (0)

#define COPY(str, hint)                         \
  do {                                          \
    copy_string (yyextra, str, hint);           \
  } while (0)


#define RECORD                                  \
  do {                                          \
    grub_script_lexer_record (yyextra, yytext); \
  } while (0)

#define ARG(t)                        \
  do {                                \
    yyextra->lexerstate->type = t;    \
    return GRUB_PARSER_TOKEN_WORD;    \
  } while (0)

/* We don't need YY_INPUT, as we rely on yy_scan_strings */
#define YY_INPUT(buf,res,max) do { res = 0; } while (0)

/* forward declarations */
static void  grub_lexer_yyfree (void *, yyscan_t yyscanner);
static void* grub_lexer_yyalloc (yy_size_t, yyscan_t yyscanner);
static void* grub_lexer_yyrealloc (void*, yy_size_t, yyscan_t yyscanner);
static void  copy_string (struct grub_parser_param *, const char *,
                          unsigned hint);

%}

%top{

#include <sys/types.h>

typedef size_t yy_size_t;
#define YY_TYPEDEF_YY_SIZE_T 1

/* 
 * Some flex hacks for -nostdinc; XXX We need to fix these when libc
 * support becomes availble in GRUB.
 */

#ifndef GRUB_UTIL
#define stdin  0
#define stdout 0

#define fprintf(...) 0
#define exit(...)
#endif

}

%option ecs
%option meta-ecs

%option warn
%option array
%option stack
%option reentrant
%option bison-bridge
%option never-interactive

%option noyyfree noyyalloc noyyrealloc
%option nounistd nostdinit nodefault noyylineno noyywrap

/* Reduce lexer size, by not defining these.  */
%option noyy_top_state
%option noinput nounput
%option noyyget_in noyyset_in
%option noyyget_out noyyset_out
%option noyyget_debug noyyset_debug
%option noyyget_lineno noyyset_lineno

%option extra-type="struct grub_parser_param*"

BLANK           [ \t]
COMMENT         #.*$

CHAR            [^{}|&$;<> \t\n\'\"\\]
DIGITS          [[:digit:]]+
NAME            [[:alpha:]_][[:alnum:][:digit:]_]*

ESC             \\.
<<<<<<< HEAD
SPECIAL        \?|\#
=======
SPECIAL         \?|\#|\*|\@
>>>>>>> 04888e87
VARIABLE        ${NAME}|$\{{NAME}\}|${DIGITS}|$\{{DIGITS}\}|${SPECIAL}|$\{{SPECIAL}\}
DQSTR           \"([^\\\"]|{ESC})*\"
SQSTR           \'[^\']*\'
WORD            ({CHAR}|{DQSTR}|{SQSTR}|{ESC}|{VARIABLE})+

%x              SPLIT
%x              DQUOTE
%x              SQUOTE
%x              VAR

%%

 /* White spaces */
{BLANK}+        { RECORD; }
{COMMENT}       { RECORD; }

 /* Special symbols */
"\n"            { RECORD; return GRUB_PARSER_TOKEN_NEWLINE; }
"||"            { RECORD; return GRUB_PARSER_TOKEN_OR;      }
"&&"            { RECORD; return GRUB_PARSER_TOKEN_AND;     }
";;"            { RECORD; return GRUB_PARSER_TOKEN_SEMI2;   }
"|"             { RECORD; return GRUB_PARSER_TOKEN_PIPE;    }
"&"             { RECORD; return GRUB_PARSER_TOKEN_AMP;     }
";"             { RECORD; return GRUB_PARSER_TOKEN_SEMI;    }
"<"             { RECORD; return GRUB_PARSER_TOKEN_LT;      }
">"             { RECORD; return GRUB_PARSER_TOKEN_GT;      }

 /* Reserved words */
"!"             { RECORD; return GRUB_PARSER_TOKEN_NOT;       }
"{"             { RECORD; return GRUB_PARSER_TOKEN_LBR;       }
"}"             { RECORD; return GRUB_PARSER_TOKEN_RBR;       }
"[["            { RECORD; return GRUB_PARSER_TOKEN_RSQBR2;    }
"]]"            { RECORD; return GRUB_PARSER_TOKEN_LSQBR2;    }
"time"          { RECORD; return GRUB_PARSER_TOKEN_TIME;      }
"case"          { RECORD; return GRUB_PARSER_TOKEN_CASE;      }
"do"            { RECORD; return GRUB_PARSER_TOKEN_DO;        }
"done"          { RECORD; return GRUB_PARSER_TOKEN_DONE;      }
"elif"          { RECORD; return GRUB_PARSER_TOKEN_ELIF;      }
"else"          { RECORD; return GRUB_PARSER_TOKEN_ELSE;      }
"esac"          { RECORD; return GRUB_PARSER_TOKEN_ESAC;      }
"fi"            { RECORD; return GRUB_PARSER_TOKEN_FI;        }
"for"           { RECORD; return GRUB_PARSER_TOKEN_FOR;       }
"if"            { RECORD; return GRUB_PARSER_TOKEN_IF;        }
"in"            { RECORD; return GRUB_PARSER_TOKEN_IN;        }
"select"        { RECORD; return GRUB_PARSER_TOKEN_SELECT;    }
"then"          { RECORD; return GRUB_PARSER_TOKEN_THEN;      }
"until"         { RECORD; return GRUB_PARSER_TOKEN_UNTIL;     }
"while"         { RECORD; return GRUB_PARSER_TOKEN_WHILE;     }
"function"      { RECORD; return GRUB_PARSER_TOKEN_FUNCTION;  }
"menuentry"     { RECORD; return GRUB_PARSER_TOKEN_MENUENTRY; }

{NAME}          { RECORD; return GRUB_PARSER_TOKEN_NAME; }
{WORD}          {
                  RECORD;
                  /* resplit yytext */
		  grub_dprintf ("lexer", "word: [%s]\n", yytext);
                  yypush_buffer_state (YY_CURRENT_BUFFER, yyscanner);
                  if (yy_scan_string (yytext, yyscanner))
                    {
                      yyextra->lexerstate->merge_start = 1;
                      yy_push_state (SPLIT, yyscanner);
                    }
                  else
                    {
                      grub_script_yyerror (yyextra, 0);
                      yypop_buffer_state (yyscanner);
                      return GRUB_PARSER_TOKEN_WORD;
                    }
                }

.|\n            {
                  grub_script_yyerror (yyextra, "unrecognized token");
                  return GRUB_PARSER_TOKEN_BAD;
                }

 /* Split word into multiple args */

<SPLIT>{
  \\.           { COPY (yytext + 1, yyleng - 1); }
  \"            {
                  yy_push_state (DQUOTE, yyscanner);
                  ARG (GRUB_SCRIPT_ARG_TYPE_TEXT);
                }
  \'            {
                  yy_push_state (SQUOTE, yyscanner);
                  ARG (GRUB_SCRIPT_ARG_TYPE_TEXT);
                }
  \$            {
                  yy_push_state (VAR, yyscanner);
                  ARG (GRUB_SCRIPT_ARG_TYPE_TEXT);
                }
  \\            |
  [^\"\'\$\\]+  { COPY (yytext, yyleng); }
  <<EOF>>       {
                  yy_pop_state (yyscanner);
                  yypop_buffer_state (yyscanner);
                  yyextra->lexerstate->merge_end = 1;
                  ARG (GRUB_SCRIPT_ARG_TYPE_TEXT);
                }
}

<VAR>{
  {SPECIAL}     |
  {DIGITS}      |
  {NAME}        {
                  COPY (yytext, yyleng);
                  yy_pop_state (yyscanner);
                  if (YY_START == SPLIT)
                    ARG (GRUB_SCRIPT_ARG_TYPE_VAR);
                  else
                    ARG (GRUB_SCRIPT_ARG_TYPE_DQVAR);
                }
  \{{SPECIAL}\} |
  \{{DIGITS}\}  |
  \{{NAME}\}    {
                  yytext[yyleng - 1] = '\0';
                  COPY (yytext + 1, yyleng - 2);
                  yy_pop_state (yyscanner);
                  if (YY_START == SPLIT)
                    ARG (GRUB_SCRIPT_ARG_TYPE_VAR);
                  else
                    ARG (GRUB_SCRIPT_ARG_TYPE_DQVAR);
                }
  .|\n          { return GRUB_PARSER_TOKEN_BAD; }
}

<SQUOTE>{
  \'            {
                  yy_pop_state (yyscanner);
                  ARG (GRUB_SCRIPT_ARG_TYPE_SQSTR);
                }
  [^\']+        { COPY (yytext, yyleng); }
}

<DQUOTE>{
  \\\$          { COPY ("$", 1); }
  \\\\          { COPY ("\\", 1); }
  \\\"          { COPY ("\"", 1); }
  \\\n          { /* ignore */ }
  [^\"\$\\\n]+  { COPY (yytext, yyleng); }
  \"            {
                  yy_pop_state (yyscanner);
                  ARG (GRUB_SCRIPT_ARG_TYPE_DQSTR);
                }
  \$            {
                  yy_push_state (VAR, yyscanner);
                  ARG (GRUB_SCRIPT_ARG_TYPE_DQSTR);
                }
  (.|\n)        { COPY (yytext, yyleng); }
}

<<EOF>>         {
                  yypop_buffer_state (yyscanner);
                  if (! grub_script_lexer_yywrap (yyextra))
                    {
                      yyextra->lexerstate->eof = 1;
                      return GRUB_PARSER_TOKEN_EOF;
                    }
                }

%%

static void
grub_lexer_yyfree (void *ptr, yyscan_t yyscanner __attribute__ ((unused)))
{
  grub_free(ptr);
}

static void*
grub_lexer_yyalloc (yy_size_t size, yyscan_t yyscanner __attribute__ ((unused)))
{
  return grub_malloc (size);
}

static void*
grub_lexer_yyrealloc (void *ptr, yy_size_t size,
                      yyscan_t yyscanner __attribute__ ((unused)))
{
  return grub_realloc (ptr, size);
}

#define MAX(a,b) ((a) < (b) ? (b) : (a))

static void copy_string (struct grub_parser_param *parser, const char *str, unsigned hint)
{
  int size;
  char *ptr;
  unsigned len;

  len = hint ? hint : grub_strlen (str);
  if (parser->lexerstate->used + len >= parser->lexerstate->size)
    {
      size = MAX (len, parser->lexerstate->size) * 2;
      ptr = grub_realloc (parser->lexerstate->text, size);
      if (!ptr)
        {
          grub_script_yyerror (parser, 0);
          return;
        }

      parser->lexerstate->text = ptr;
      parser->lexerstate->size = size;
    }
  grub_strcpy (parser->lexerstate->text + parser->lexerstate->used - 1, str);
  parser->lexerstate->used += len;
}<|MERGE_RESOLUTION|>--- conflicted
+++ resolved
@@ -119,11 +119,7 @@
 NAME            [[:alpha:]_][[:alnum:][:digit:]_]*
 
 ESC             \\.
-<<<<<<< HEAD
-SPECIAL        \?|\#
-=======
 SPECIAL         \?|\#|\*|\@
->>>>>>> 04888e87
 VARIABLE        ${NAME}|$\{{NAME}\}|${DIGITS}|$\{{DIGITS}\}|${SPECIAL}|$\{{SPECIAL}\}
 DQSTR           \"([^\\\"]|{ESC})*\"
 SQSTR           \'[^\']*\'
